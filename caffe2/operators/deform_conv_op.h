--- conflicted
+++ resolved
@@ -13,16 +13,10 @@
 template <typename T, class Context>
 class DeformConvOpBase : public ConvPoolOpBase<Context, true> {
  public:
-<<<<<<< HEAD
   USE_CONV_POOL_BASE_FUNCTIONS(Context, true);
   template<class... Args>
   explicit DeformConvOpBase(Args&&... args)
       : ConvPoolOpBase<Context, true>(std::forward<Args>(args)...),
-=======
-  USE_CONV_POOL_BASE_FUNCTIONS(Context);
-  explicit DeformConvOpBase(const OperatorDef& operator_def, Workspace* ws)
-      : ConvPoolOpBase<Context>(operator_def, ws),
->>>>>>> 6b07612c
         deformable_group_(
             this->template GetSingleArgument<int>("deformable_group", 1)) {}
   ~DeformConvOpBase() {}
@@ -64,13 +58,8 @@
  public:
   USE_DEFORMABLE_CONV_BASE_FUNCTIONS(T, Context);
 
-<<<<<<< HEAD
-  DeformConvOp(const OperatorDef& operator_def, Workspace* ws)
+  explicit DeformConvOp(const OperatorDef& operator_def, Workspace* ws)
       : DeformConvOpBase<T, Context>(operator_def, ws), ws_(ws) {
-=======
-  explicit DeformConvOp(const OperatorDef& operator_def, Workspace* ws)
-      : DeformConvOpBase<T, Context>(operator_def, ws) {
->>>>>>> 6b07612c
     // Create shared buffer mutex in the constructor
     // to avoid race-condition in DAGNet.
     if (FLAGS_caffe2_force_shared_col_buffer || shared_buffer_) {
