#ifndef CAFFE2_CORE_CONTEXT_GPU_H_
#define CAFFE2_CORE_CONTEXT_GPU_H_

#include <ctime>
#include <mutex>

#include "caffe2/core/common.h"
#include "caffe2/core/common_gpu.h"
#include "caffe2/core/context.h"
#include "caffe2/core/context_base.h"
#include "caffe2/core/logging.h"
#include "caffe2/core/numa.h"
#include "caffe2/core/tensor.h"
#include "caffe2/core/types.h"
#include "caffe2/proto/caffe2_pb.h"

// Since we are using the macro CAFFE2_USE_CUDNN, we will need to include this
// file after common.h is included.
#ifdef CAFFE2_USE_CUDNN
#include "caffe2/core/common_cudnn.h"
#endif // CAFFE2_USE_CUDNN

#include <c10/Device.h>
#include <c10/Stream.h>
<<<<<<< HEAD
#include <c10/cuda/CUDAGuard.h>
=======
>>>>>>> 0edaa8b7

namespace caffe2 {

enum class CudaMemoryPoolType {
  NONE = 0,
  CUB = 1,
  THC = 2,
};

/**
 * Gets the current memory pool type used by Caffe2.
 *
 * The memory pool is set up during caffe2's global initialization time.
 */
CAFFE2_CUDA_API CudaMemoryPoolType GetCudaMemoryPoolType();

/**
 * A struct to host thread-local cuda objects.
 *
 * In Caffe2, each thread has its own non-default cuda stream as well as
 * related objects such as cublas and curand handles. This is achieved by
 * having the ThreadLocalCUDAObjects wrapper that takes care of allocating
 * and deallocating these objects at the thread scope. This class is solely
 * used inside CUDAContext and should not be used externally.
 */
class CAFFE2_CUDA_API ThreadLocalCUDAObjects {
  friend class CUDAContext;

 private:
  ThreadLocalCUDAObjects() {
    for (DeviceIndex i = 0; i < CAFFE2_COMPILE_TIME_MAX_GPUS; ++i) {
      cuda_streams_[i] = vector<cudaStream_t>();
      cublas_handles_[i] = vector<cublasHandle_t>();
#ifdef CAFFE2_USE_CUDNN
      cudnn_handles_[i] = vector<cudnnHandle_t>();
#endif // CAFFE2_USE_CUDNN
      current_stream_id_[i] = 0;
    }
  }

  // Record current stream id for the current thread.
  // This is the new API we're trying to migrate use cases to and get rid of
  // explicit stream id passing. For now it's invoked in
  // CUDAContext::SwitchToDevice
  void SetCurrentStreamId(DeviceIndex gpu, StreamId stream_id) {
    // TODO: use current device id from thread local instead of passing gpu in
    current_stream_id_[gpu] = stream_id;
  }

  // Uses the logical stream id from the thread local to pick the stream
  // We're going to migrate all usages to this case API instead of passing the
  // stream id directly
  cudaStream_t GetStream(DeviceIndex gpu) {
    return GetStream(gpu, current_stream_id_[gpu]);
  }

  cudaStream_t GetStream(DeviceIndex gpu, StreamId stream_id) {
    vector<cudaStream_t>& gpu_streams = cuda_streams_[gpu];
    if (gpu_streams.size() <= static_cast<size_t>(stream_id)) {
      gpu_streams.resize(stream_id + 1, nullptr);
    }
    if (!gpu_streams[stream_id]) {
      CUDAGuard guard(gpu);
      CUDA_ENFORCE(cudaStreamCreateWithFlags(
          &gpu_streams[stream_id], cudaStreamNonBlocking));
    }
    return gpu_streams[stream_id];
  }

  // Uses the logical stream id from the thread local to pick the stream
  // We're going to migrate all usages to this case API instead of passing the
  // stream id directly
  cublasHandle_t GetHandle(DeviceIndex gpu) {
    return GetHandle(gpu, current_stream_id_[gpu]);
  }

  cublasHandle_t GetHandle(DeviceIndex gpu, StreamId stream_id) {
<<<<<<< HEAD
    CUDAGuard guard(gpu);
=======
    DeviceGuard guard(gpu);
>>>>>>> 0edaa8b7
    vector<cublasHandle_t>& gpu_handles = cublas_handles_[gpu];
    if (gpu_handles.size() <= (unsigned)stream_id) {
      gpu_handles.resize(stream_id + 1, nullptr);
    }
    if (!gpu_handles[stream_id]) {
      CUBLAS_ENFORCE(cublasCreate(&gpu_handles[stream_id]));
      // The default is CUBLAS_POINTER_MODE_HOST. You can override
      // it after obtaining the cublas handle, but do that with
      // caution.
      CUBLAS_ENFORCE(cublasSetPointerMode(
          gpu_handles[stream_id], CUBLAS_POINTER_MODE_HOST));
      CUBLAS_ENFORCE(
          cublasSetStream(gpu_handles[stream_id], GetStream(gpu, stream_id)));
    }
    return gpu_handles[stream_id];
  }

#ifdef CAFFE2_USE_CUDNN
  // Uses the logical stream id from the thread local to pick the stream
  // We're going to migrate all usages to this case API instead of passing the
  // stream id directly
  cudnnHandle_t GetCudnnHandle(DeviceIndex gpu) {
    return GetCudnnHandle(gpu, current_stream_id_[gpu]);
  }

  cudnnHandle_t GetCudnnHandle(DeviceIndex gpu, StreamId stream_id) {
<<<<<<< HEAD
    CUDAGuard guard(gpu);
=======
    DeviceGuard guard(gpu);
>>>>>>> 0edaa8b7
    vector<cudnnHandle_t>& gpu_handles = cudnn_handles_[gpu];
    if (gpu_handles.size() <= (unsigned)stream_id) {
      gpu_handles.resize(stream_id + 1, nullptr);
    }
    if (!gpu_handles[stream_id]) {
      CUDNN_ENFORCE(cudnnCreate(&gpu_handles[stream_id]));
      CUDNN_ENFORCE(
          cudnnSetStream(gpu_handles[stream_id], GetStream(gpu, stream_id)));
    }
    return gpu_handles[stream_id];
  }
#endif // CAFFE2_USE_CUDNN

  ~ThreadLocalCUDAObjects() noexcept {
    for (int i = 0; i < CAFFE2_COMPILE_TIME_MAX_GPUS; ++i) {
      for (auto& handle : cublas_handles_[i]) {
        if (handle) {
          CUBLAS_CHECK(cublasDestroy(handle));
        }
      }
      for (auto& stream : cuda_streams_[i]) {
        if (stream) {
          CUDA_CHECK(cudaStreamDestroy(stream));
        }
      }

#ifdef CAFFE2_USE_CUDNN
      for (auto& handle : cudnn_handles_[i]) {
        if (handle) {
          CUDNN_CHECK(cudnnDestroy(handle));
        }
      }
#endif // CAFFE2_USE_CUDNN
    }
  }
  vector<cudaStream_t> cuda_streams_[CAFFE2_COMPILE_TIME_MAX_GPUS];
  vector<cublasHandle_t> cublas_handles_[CAFFE2_COMPILE_TIME_MAX_GPUS];
#ifdef CAFFE2_USE_CUDNN
  vector<cudnnHandle_t> cudnn_handles_[CAFFE2_COMPILE_TIME_MAX_GPUS];
#endif // CAFFE2_USE_CUDNN
  int current_stream_id_[CAFFE2_COMPILE_TIME_MAX_GPUS];
};

class CAFFE2_CUDA_API CUDAContext final : public BaseContext {
 public:
  // The default cuda context constructor.
  explicit CUDAContext(DeviceIndex gpu_id = -1);
  explicit CUDAContext(const DeviceOption& option);
  explicit CUDAContext(Device device)
      : CUDAContext(DeviceToOption(device)) {}

  ~CUDAContext() override {
    if (curand_generator_) {
      CURAND_CHECK(curandDestroyGenerator(curand_generator_));
    }
    // CUDAContext is used in 2 cases now:
    // - long-lived instance inside OperatorBase in which case what happens in
    //   destructor doesn't really matter
    // - short-lived on-the-fly instances that are utilized as CUDAGuard - in
    //   this case there's only one stream id (passed to SwitchToDevice) and
    //   it's preferrable to synchronize in the destructor
    FinishDeviceComputation();
  }

  inline void SwitchToDevice(StreamId stream_id) override {
    getCudaObjects().SetCurrentStreamId(gpu_id_, stream_id);
    CaffeCudaSetDevice(gpu_id_);
  }

  using BaseContext::SwitchToDevice;

  inline void WaitEvent(const Event& ev) override {
    ev.Wait(CUDA, this);
  }

  inline void Record(Event* ev, const char* err_msg = nullptr) const override {
    CAFFE_ENFORCE(ev, "Event must not be null.");
    ev->Record(CUDA, this, err_msg);
  }

  // Note on current use cases:
  // FinishDeviceComputation must be called on the same cpu thread as
  // SwitchToDevice()
  void FinishDeviceComputation() override {
    cudaStreamSynchronize(getCudaObjects().GetStream(gpu_id_));
    cudaError_t error = cudaGetLastError();
    if (error != cudaSuccess) {
      CAFFE_THROW("Encountered CUDA error: ", cudaGetErrorString(error));
    }
  }

  inline int device_id() const {
    return gpu_id_;
  }

  inline cudaStream_t cuda_stream() const {
    return getCudaObjects().GetStream(gpu_id_);
  }

  static cudaStream_t cuda_stream(DeviceIndex gpu_id, StreamId stream_id) {
    return getCudaObjects().GetStream(gpu_id, stream_id);
  }

  cublasHandle_t cublas_handle() {
    return getCudaObjects().GetHandle(gpu_id_);
  }

#ifdef CAFFE2_USE_CUDNN
  cudnnHandle_t cudnn_handle() {
    return getCudaObjects().GetCudnnHandle(gpu_id_);
  }
#endif // CAFFE2_USE_CUDNN

  curandGenerator_t& curand_generator() {
    if (!curand_generator_) {
      CUDAGuard guard(gpu_id_);
      CURAND_ENFORCE(
          curandCreateGenerator(&curand_generator_, CURAND_RNG_PSEUDO_DEFAULT));
      CURAND_ENFORCE(
          curandSetPseudoRandomGeneratorSeed(curand_generator_, random_seed_));
      CHECK_NOTNULL(curand_generator_);
    }
    CURAND_ENFORCE(curandSetStream(curand_generator_, cuda_stream()));
    return curand_generator_;
  }

  inline static at::DataPtr New(size_t nbytes) {
    return GetAllocator(CUDA)->allocate(nbytes);
  }

  // Get a mutex to lock out cudaMalloc / cudaFree calls when
  // NCCL kernels are being launched. Should remove threat of
  // deadlocks
  static std::mutex& mutex();

  // Functions to query memory stats. Only available if flag
  // --caffe2_gpu_memory_tracking is enabled.
  static std::vector<long> TotalMemoryByGpu();
  static std::vector<long> MaxMemoryByGpu();

  template <class SrcContext, class DstContext>
  inline void CopyBytes(size_t nbytes, const void* src, void* dst) {
    CUDA_ENFORCE(cudaMemcpyAsync(
        dst,
        src,
        nbytes,
        cudaMemcpyDefault,
        getCudaObjects().GetStream(gpu_id_)));
  }

  void CopyBytesSameDevice(size_t nbytes, const void* src, void* dst) override {
    CopyBytes<CUDAContext, CUDAContext>(nbytes, src, dst);
  }

  void CopyBytesToCPU(size_t nbytes, const void* src, void* dst) override {
    CopyBytes<CUDAContext, CPUContext>(nbytes, src, dst);
  }

  void CopyBytesFromCPU(size_t nbytes, const void* src, void* dst) override {
    CopyBytes<CPUContext, CUDAContext>(nbytes, src, dst);
  }

  template <typename T, class SrcContext, class DstContext>
  inline void Copy(int n, const T* src, T* dst) {
    CopyBytes<SrcContext, DstContext>(n * sizeof(T),
                                 static_cast<const void*>(src),
                                 static_cast<void*>(dst));
  }

  template <class SrcContext, class DstContext>
  inline void
  CopyItems(const TypeMeta& meta, size_t n, const void* src, void* dst) {
    CAFFE_ENFORCE(!meta.copy(), "CUDAContext requires fundamental types.");
    CopyBytes<SrcContext, DstContext>(n * meta.itemsize(), src, dst);
  }

  static void CopyBytesAsync(
      size_t nbytes,
      const void* src,
      Device src_device,
      void* dst,
      Device dst_device);
  static void CopyBytesSync(
      size_t nbytes,
      const void* src,
      Device src_device,
      void* dst,
      Device dst_device);

  // By default CUDA operators have async device parts
  static bool HasAsyncPartDefault() {
    return true;
  }

  static bool SupportsAsyncScheduling() {
    return true;
  }

  static bool IsStreamFree(const DeviceOption& option, StreamId stream_id) {
    auto stream = CUDAContext::cuda_stream(option.device_id(), stream_id);
    return cudaStreamQuery(stream) == cudaSuccess;
  }

  at::Device device() const override {
    return at::Device(CUDA, gpu_id_);
  }

  DeviceType device_type() const override {
    return CUDA;
  }

  static constexpr DeviceType GetDeviceType() {
    return CUDA;
  }

 protected:
  int gpu_id_;
  int random_seed_;
  curandGenerator_t curand_generator_{nullptr};
  static ThreadLocalCUDAObjects& getCudaObjects();
};

/**
 * An allocator that does the CPU memory allocation with pinned memory.
 *
 * This is needed because if we want to do any asynchronous cuda memcpy,
 * the underlying CPU memory also needs to be allocated into pinned memory
 * space. As a result, whenever Caffe2 is built with GPU and there is
 * GPU present during runtime, at global initialization time we will set
 * the CPU memory allocator to allocate pinned memory.
 */
struct CAFFE2_CUDA_API PinnedCPUAllocator final : public at::Allocator {
  PinnedCPUAllocator() {}
  ~PinnedCPUAllocator() override {}
  at::DataPtr allocate(size_t nbytes) const override {
    void* data;
    at::DataPtr data_ptr;
    std::lock_guard<std::mutex> lock(CUDAContext::mutex());
    if (IsNUMAEnabled()) {
      data_ptr = baseAllocator_.allocate(nbytes);
      data = data_ptr.get();
      CAFFE_ENFORCE(data);
      CUDA_ENFORCE(cudaHostRegister(data, nbytes, cudaHostRegisterDefault));
    } else {
      CUDA_ENFORCE(cudaMallocHost(&data, nbytes));
      data_ptr = {data, data, &Delete, at::Device(CPU)};
    }
    memset(data, 0, nbytes);
    return data_ptr;
  }

  at::DeleterFnPtr raw_deleter() const override {
    return &Delete;
  }

 private:
  static void Delete(void* data) {
    // Caffe2 uses a lazy way to figure out if one is actually going to use GPUs
    // or not. If a CUDAContext::New() call is made, inside the CUDAContext
    // function we will switch the cpu side allocator to a PinnedCPUAllocator.
    // But, if one calls CPUContext::New() before any cuda allocations,
    // PinnedCPUAllocator can still delete the corresponding memory.
    std::lock_guard<std::mutex> lock(CUDAContext::mutex());
    if (IsNUMAEnabled()) {
      CUDA_ENFORCE(cudaHostUnregister(data));
      DefaultCPUAllocator::Delete(data);
    } else {
      cudaError_t err = cudaFreeHost(data);
      if (err == cudaErrorInvalidValue) {
        free(data);
        // Calling cudaGetLastError will reset the cuda error.
        cudaGetLastError();
      } else {
        // For all other errors, still do a cuda check.
        CUDA_ENFORCE(err);
      }
    }
  }

  DefaultCPUAllocator baseAllocator_;
};

using TensorCUDA = Tensor;

}  // namespace caffe2

#endif  // CAFFE2_CORE_CONTEXT_GPU_H_<|MERGE_RESOLUTION|>--- conflicted
+++ resolved
@@ -22,10 +22,7 @@
 
 #include <c10/Device.h>
 #include <c10/Stream.h>
-<<<<<<< HEAD
 #include <c10/cuda/CUDAGuard.h>
-=======
->>>>>>> 0edaa8b7
 
 namespace caffe2 {
 
@@ -103,11 +100,7 @@
   }
 
   cublasHandle_t GetHandle(DeviceIndex gpu, StreamId stream_id) {
-<<<<<<< HEAD
     CUDAGuard guard(gpu);
-=======
-    DeviceGuard guard(gpu);
->>>>>>> 0edaa8b7
     vector<cublasHandle_t>& gpu_handles = cublas_handles_[gpu];
     if (gpu_handles.size() <= (unsigned)stream_id) {
       gpu_handles.resize(stream_id + 1, nullptr);
@@ -134,11 +127,7 @@
   }
 
   cudnnHandle_t GetCudnnHandle(DeviceIndex gpu, StreamId stream_id) {
-<<<<<<< HEAD
     CUDAGuard guard(gpu);
-=======
-    DeviceGuard guard(gpu);
->>>>>>> 0edaa8b7
     vector<cudnnHandle_t>& gpu_handles = cudnn_handles_[gpu];
     if (gpu_handles.size() <= (unsigned)stream_id) {
       gpu_handles.resize(stream_id + 1, nullptr);
