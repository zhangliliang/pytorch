--- conflicted
+++ resolved
@@ -22,15 +22,27 @@
  public:
   USE_OPERATOR_CONTEXT_FUNCTIONS;
 
-  C10OperatorWrapper(const c10::OperatorHandle& op, const OperatorDef& operator_def, Workspace* ws)
+  C10OperatorWrapper(
+      const c10::OperatorHandle& op,
+      const OperatorDef& operator_def,
+      Workspace* ws)
       : Operator<Context>(operator_def, ws),
         op_(op),
         kernel_(at::nullopt),
-        has_preallocated_outputs_(op_.schema().arguments().back().name() == detail::PREALLOCATED_OUTPUT_ARGNAME) {
-    AT_ASSERT(!has_preallocated_outputs_ || op_.schema().arguments().back().type()->isSubtypeOf(OptionalType::create(ListType::ofTensors())));
+        has_preallocated_outputs_(
+            op_.schema().arguments().back().name() ==
+            detail::PREALLOCATED_OUTPUT_ARGNAME) {
+    AT_ASSERT(
+        !has_preallocated_outputs_ ||
+        op_.schema().arguments().back().type()->isSubtypeOf(
+            OptionalType::create(ListType::ofTensors())));
 
     AT_ASSERT(operator_def.output_size() == op_.schema().returns().size());
-    AT_ASSERT(operator_def.input_size() + (has_preallocated_outputs_ ? 1 : 0) <= op_.schema().arguments().size()); // '<=' because there might be caffe2 arguments
+    AT_ASSERT(
+        operator_def.input_size() + (has_preallocated_outputs_ ? 1 : 0) <=
+        op_.schema()
+            .arguments()
+            .size()); // '<=' because there might be caffe2 arguments
   }
 
   bool RunOnDevice() override {
@@ -48,26 +60,41 @@
  private:
   void pushInputs_() {
     AT_ASSERT(stack_.size() == 0);
-    stack_.reserve(op_.schema().arguments().size() + (has_preallocated_outputs_ ? 1 : 0));
+    stack_.reserve(
+        op_.schema().arguments().size() + (has_preallocated_outputs_ ? 1 : 0));
 
     size_t input_tensor_index = 0;
 
     for (const auto& argument : op_.schema().arguments()) {
       if (argument.name() == detail::PREALLOCATED_OUTPUT_ARGNAME) {
-        // note: if detail::PREALLOCATED_OUTPUT_ARGNAME was at the end of the argument list,
-        // then has_preallocated_outputs_ would be true.
-        AT_ASSERTM(has_preallocated_outputs_, "Error in caffe2->c10 wrapper: Operator schema has a parameter named ", detail::PREALLOCATED_OUTPUT_ARGNAME, ", but it's not at the end of the argument list");
-
-        AT_ASSERTM(argument.type()->isSubtypeOf(OptionalType::create(ListType::ofTensors())), "Error in caffe2->c10 wrapper: Operator schema has a parameter named ", detail::PREALLOCATED_OUTPUT_ARGNAME, ", but it's not of type TensorList?");
+        // note: if detail::PREALLOCATED_OUTPUT_ARGNAME was at the end of the
+        // argument list, then has_preallocated_outputs_ would be true.
+        AT_ASSERTM(
+            has_preallocated_outputs_,
+            "Error in caffe2->c10 wrapper: Operator schema has a parameter named ",
+            detail::PREALLOCATED_OUTPUT_ARGNAME,
+            ", but it's not at the end of the argument list");
+
+        AT_ASSERTM(
+            argument.type()->isSubtypeOf(
+                OptionalType::create(ListType::ofTensors())),
+            "Error in caffe2->c10 wrapper: Operator schema has a parameter named ",
+            detail::PREALLOCATED_OUTPUT_ARGNAME,
+            ", but it's not of type TensorList?");
         stack_.emplace_back(preallocated_outputs_());
 
       } else if (argument.type()->isSubtypeOf(TensorType::get())) {
-        AT_ASSERTM(input_tensor_index < InputSize(), "Error in caffe2->c10 wrapper: Too few tensor arguments given (", InputSize(), "), operator schema expected more.");
+        AT_ASSERTM(
+            input_tensor_index < InputSize(),
+            "Error in caffe2->c10 wrapper: Too few tensor arguments given (",
+            InputSize(),
+            "), operator schema expected more.");
         stack_.emplace_back(at::Tensor(Input(input_tensor_index++)));
 
-<<<<<<< HEAD
       } else if (argument.type()->isSubtypeOf(ListType::ofTensors())) {
-        AT_ASSERTM(input_tensor_index == 0, "Error in caffe2->c10 wrapper: Schema can only have either one or more Tensor inputs or one TensorList input.");
+        AT_ASSERTM(
+            input_tensor_index == 0,
+            "Error in caffe2->c10 wrapper: Schema can only have either one or more Tensor inputs or one TensorList input.");
         stack_.emplace_back(ivalue::TensorList::create(array_inputs_()));
         input_tensor_index = InputSize();
 
@@ -75,15 +102,13 @@
         stack_.emplace_back(get_nontensor_argument_(argument));
       }
 
-      AT_ASSERTM(input_tensor_index == InputSize(), "Error in caffe2->c10 wrapper: Number of caffe2 operator inputs (", InputSize(), ") doesn't match number of tensor arguments (", input_tensor_index, ") in the c10 operator schema.");
-=======
-  void pushOutputParameters_() {
-    std::vector<at::Tensor> preallocated_outputs;
-    preallocated_outputs.reserve(num_output_parameters);
-    for (size_t i = 0; i < num_output_parameters; ++i) {
-      preallocated_outputs.push_back(
-          at::Tensor(OperatorBase::OutputTensorOrUndefined(i)));
->>>>>>> 543627cc
+      AT_ASSERTM(
+          input_tensor_index == InputSize(),
+          "Error in caffe2->c10 wrapper: Number of caffe2 operator inputs (",
+          InputSize(),
+          ") doesn't match number of tensor arguments (",
+          input_tensor_index,
+          ") in the c10 operator schema.");
     }
   }
 
@@ -125,28 +150,46 @@
   IValue get_nontensor_argument_(const c10::Argument& argument) {
     if (argument.type()->isSubtypeOf(IntType::get())) {
       if (argument.default_value().has_value()) {
-        return OperatorBase::GetSingleArgument<int>(argument.name(), argument.default_value()->toInt());
-      } else {
-        AT_CHECK(OperatorBase::HasSingleArgumentOfType<int>(argument.name()), "Error in caffe2->c10 wrapper: Expected argument '", argument.name(), "' missing or wrong type (expected int).");
+        return OperatorBase::GetSingleArgument<int>(
+            argument.name(), argument.default_value()->toInt());
+      } else {
+        AT_CHECK(
+            OperatorBase::HasSingleArgumentOfType<int>(argument.name()),
+            "Error in caffe2->c10 wrapper: Expected argument '",
+            argument.name(),
+            "' missing or wrong type (expected int).");
         return OperatorBase::GetSingleArgument<int>(argument.name(), 0);
       }
     } else if (argument.type()->isSubtypeOf(FloatType::get())) {
       if (argument.default_value().has_value()) {
-        return OperatorBase::GetSingleArgument<double>(argument.name(), argument.default_value()->toDouble());
-      } else {
-        AT_CHECK(OperatorBase::HasSingleArgumentOfType<double>(argument.name()), "Error in caffe2->c10 wrapper: Expected argument '", argument.name(), "' missing or wrong type (expected double).");
+        return OperatorBase::GetSingleArgument<double>(
+            argument.name(), argument.default_value()->toDouble());
+      } else {
+        AT_CHECK(
+            OperatorBase::HasSingleArgumentOfType<double>(argument.name()),
+            "Error in caffe2->c10 wrapper: Expected argument '",
+            argument.name(),
+            "' missing or wrong type (expected double).");
         return OperatorBase::GetSingleArgument<double>(argument.name(), 0);
       }
     } else if (argument.type()->isSubtypeOf(BoolType::get())) {
       if (argument.default_value().has_value()) {
-        return OperatorBase::GetSingleArgument<bool>(argument.name(), argument.default_value()->toBool());
-      } else {
-        AT_CHECK(OperatorBase::HasSingleArgumentOfType<bool>(argument.name()), "Error in caffe2->c10 wrapper: Expected argument '", argument.name(), "' missing or wrong type (expected bool).");
+        return OperatorBase::GetSingleArgument<bool>(
+            argument.name(), argument.default_value()->toBool());
+      } else {
+        AT_CHECK(
+            OperatorBase::HasSingleArgumentOfType<bool>(argument.name()),
+            "Error in caffe2->c10 wrapper: Expected argument '",
+            argument.name(),
+            "' missing or wrong type (expected bool).");
         return OperatorBase::GetSingleArgument<bool>(argument.name(), 0);
       }
     } else {
       // TODO Support more types
-      AT_ERROR("Error in caffe2->c10 wrapper: Unsupported argument type ", argument.type()->str(), " in c10 operator schema");
+      AT_ERROR(
+          "Error in caffe2->c10 wrapper: Unsupported argument type ",
+          argument.type()->str(),
+          " in c10 operator schema");
     }
   }
 
@@ -161,12 +204,15 @@
   std::mutex mutex_;
 };
 
-template<class Context, const c10::OperatorHandle& (*OperatorHandle)()>
-inline std::unique_ptr<C10OperatorWrapper<Context>> createC10OperatorWrapper(const OperatorDef& operator_def, Workspace* ws) {
-  return c10::guts::make_unique<C10OperatorWrapper<Context>>(OperatorHandle(), operator_def, ws);
+template <class Context, const c10::OperatorHandle& (*OperatorHandle)()>
+inline std::unique_ptr<C10OperatorWrapper<Context>> createC10OperatorWrapper(
+    const OperatorDef& operator_def,
+    Workspace* ws) {
+  return c10::guts::make_unique<C10OperatorWrapper<Context>>(
+      OperatorHandle(), operator_def, ws);
 }
 
-}
+} // namespace detail
 
 C10_DECLARE_REGISTRY(
     C10OperatorRegistry,
@@ -178,12 +224,11 @@
 #ifndef C10_MOBILE
 // TODO Currently we only register the CPU variant. This is going to be fixed
 //      once the tensor detemplatization lands.
-#define REGISTER_C10_OPERATOR_FOR_CAFFE2_DISPATCH(OperatorHandle, Name)            \
-  C10_REGISTER_CREATOR(                                                            \
-      C10OperatorRegistry,                                                         \
-      Name,                                                                        \
-      detail::createC10OperatorWrapper<CPUContext, OperatorHandle>                 \
-  )
+#define REGISTER_C10_OPERATOR_FOR_CAFFE2_DISPATCH(OperatorHandle, Name) \
+  C10_REGISTER_CREATOR(                                                 \
+      C10OperatorRegistry,                                              \
+      Name,                                                             \
+      detail::createC10OperatorWrapper<CPUContext, OperatorHandle>)
 #else
 #define REGISTER_C10_OPERATOR_FOR_CAFFE2_DISPATCH(OperatorHandle, Name)
 #endif
