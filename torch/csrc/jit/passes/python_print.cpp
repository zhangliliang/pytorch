--- conflicted
+++ resolved
@@ -1177,11 +1177,7 @@
   }
 
   void printClass(const ClassTypePtr& classType) {
-<<<<<<< HEAD
     body_ << "class " << classType->basename() << ":\n";
-=======
-    body_ << "class " << classType->name() << ":\n";
->>>>>>> 574d5f5d
     {
       const auto guard = WithIndented();
       for (auto& method : classType->methods()) {
