#include <c10/util/Exception.h>
#include <torch/csrc/jit/attributes.h>
#include <torch/csrc/jit/export.h>
#include <torch/csrc/jit/ir.h>
#include <torch/csrc/jit/ir_views.h>
#include <torch/csrc/jit/passes/python_print.h>
#include <torch/csrc/jit/resource_guard.h>
#include <torch/csrc/jit/script/error_report.h>
#include <torch/csrc/jit/script/module.h>

namespace torch {
namespace jit {

// unix isprint but insensitive to locale
static bool isPrint(char s) {
  return s > 0x1f && s < 0x7f;
}

void printQuotedString(std::ostream& stmt, const std::string& str) {
  stmt << "\"";
  for (auto s : str) {
    switch (s) {
      case '\\':
        stmt << "\\\\";
        break;
      case '\'':
        stmt << "\\'";
        break;
      case '\"':
        stmt << "\\\"";
        break;
      case '\a':
        stmt << "\\a";
        break;
      case '\b':
        stmt << "\\b";
        break;
      case '\f':
        stmt << "\\f";
        break;
      case '\n':
        stmt << "\\n";
        break;
      case '\r':
        stmt << "\\r";
        break;
      case '\t':
        stmt << "\\t";
        break;
      case '\v':
        stmt << "\\v";
        break;
      default:
        if (isPrint(s)) {
          stmt << s;
        } else {
          // C++ io has stateful formatting settings. Messing with
          // them is probably worse than doing this manually.
          char buf[4] = "000";
          buf[2] += s % 8;
          s /= 8;
          buf[1] += s % 8;
          s /= 8;
          buf[0] += s;
          stmt << "\\" << buf;
        }
        break;
    }
  }
  stmt << "\"";
}

static bool isValidIdentifierChar(char c, size_t pos) {
  return islower(c) || isupper(c) || c == '_' || (pos > 0 && isdigit(c));
}

static bool isValidIdentifier(const std::string& name) {
  if (name.size() == 0)
    return false;
  for (size_t i = 0; i < name.size(); ++i) {
    if (!isValidIdentifierChar(name[i], i))
      return false;
  }
  return true;
}

// handles names of the form, e.g., self.a.b
// if a field is not a valid identifier, then it will print as, e.g.
// getattr(self, "0").b
struct QualifiedName;
using QualifiedNamePtr = c10::intrusive_ptr<QualifiedName>;
struct QualifiedName : c10::intrusive_ptr_target {
  QualifiedName(QualifiedNamePtr prefix, std::string name)
      : prefix_(std::move(prefix)), name_(std::move(name)) {}
  QualifiedNamePtr prefix_;
  std::string name_;
  static QualifiedNamePtr create(QualifiedNamePtr prefix, std::string name) {
    return c10::make_intrusive<QualifiedName>(
        std::move(prefix), std::move(name));
  }
  static QualifiedNamePtr create(std::string name) {
    return c10::make_intrusive<QualifiedName>(
        QualifiedNamePtr(), std::move(name));
  }
  std::string str() const {
    std::stringstream ss;
    emit(ss);
    return ss.str();
  }

 private:
  void emit(std::ostream& out) const {
    if (isValidIdentifier(name_)) {
      if (prefix_) {
        prefix_->emit(out);
        out << ".";
      }
      out << name_;
    } else {
      AT_ASSERT(prefix_);
      out << "getattr(";
      prefix_->emit(out);
      out << ", ";
      printQuotedString(out, name_);
      out << ")";
    }
  }
};

void createTensorToParameterNameMap(
    const script::Module& module,
    const QualifiedNamePtr& prefix,
    std::unordered_map<script::Slot, QualifiedNamePtr>& result) {
  for (const auto& param : module.get_parameters()) {
    result[param] = QualifiedName::create(prefix, param.name());
  }
  for (const auto& param : module.get_attributes()) {
    result[param] = QualifiedName::create(prefix, param.name());
  }
  for (const auto& elem : module.get_modules()) {
    createTensorToParameterNameMap(
        *elem, QualifiedName::create(prefix, elem->name()), result);
  }
}

// some names are valid identifiers but off limits because
// they are keywords or namespaces used in the output
const static std::unordered_set<std::string> reserved_names = {
    // identifiers in the environment while parsing
    "_", // avoid the confusing unnamed _
    "aten",
    "attribute",
    "CONSTANTS",
    "fork",
    "getattr",
    "inf",
    "nan",
    "ops",
    "self",
    "__torch__",
    // the python keywords
    "and",
    "as",
    "assert",
    "async",
    "await",
    "break",
    "class",
    "continue",
    "def",
    "del",
    "elif",
    "else",
    "except",
    "False",
    "finally",
    "for",
    "from",
    "global",
    "if",
    "import",
    "in",
    "is",
    "lambda",
    "None",
    "nonlocal",
    "not",
    "or",
    "pass",
    "raise",
    "return",
    "True",
    "try",
    "while",
    "with",
    "yield",
};

struct PythonPrintPass {
  std::ostream& out;

  // constants are written to this table, and given then named CONSTANTS.cN
  // where N is the index into this table.
  std::vector<at::Tensor>& tensor_table_;

  // Any classes used are written to this table, to be later written out as
  // dependencies.
  std::vector<ClassTypePtr>& class_table_;
  std::vector<ClassTypePtr> class_deps_;
  // Helper to avoid duplicating class types
  void addToClassTable(const ClassTypePtr& classType) {
    if (std::find(class_table_.cbegin(), class_table_.cend(), classType) ==
        class_table_.cend()) {
      class_table_.push_back(classType);
    }
    if (std::find(class_deps_.cbegin(), class_deps_.cend(), classType) ==
        class_deps_.cend()) {
      class_deps_.push_back(classType);
    }
  }

  // When printing this node, is it safe to write it inline (i.e. without
  // assigning a temporary variable
  std::unordered_set<Node*> output_inline_;

  // when we print this, should we error if the resulting output would
  // not be able to be reparsed?
  bool enforce_importable_;

  // what valid identifiers are in use for the current function
  std::unordered_set<std::string> used_names_;

  // used method names
  std::unordered_set<std::string> used_method_names_;

  // for fork,
  // subgraphs get added to the worklist, and will be printed later
  std::vector<std::function<void(void)>> worklist;

  // scanValue, scanNode, scanBlock:
  // decide if it is safe to omit the output of a temporary variable,
  // and inline the expression into its use
  // we only do this if
  // (1) it is a constant, or
  // (2) the temporary is unnamed, is single output, is used once,
  //     and would appear in the same order when the expression tree is
  //     reparsed.
  // The last case can be checked
  // becuase when we emit a expresion tree in the parser,
  // we do a left-to-right postorder traversal of the expression tree (emit
  // children, then emit op). The reverse of this is a right-to-left preorder
  // traversal of the tree. By doing a right-to-left preorder traversal of the
  // inputs of a node, while also scanning the list of emitted nodes backward,
  // we can see if they line up with what would happen when parsed the node as
  // an expression. While they line up we collapse them into an inline
  // expression.

  // The inductive step is that the right-most input should be produced by the
  // node immediatly before the current node if it is in tree order.

  bool canInline(Value* v) {
    Node* n = v->node();
    // there must be only 1 values, otherwise we need an assignment to handle
    // the multiple outout values
    if (n->outputs().size() != 1)
      return false;
    // if it is used more than once, then we need a variable
    if (v->uses().size() != 1)
      return false;
    auto use = v->uses().at(0);
    // if it has a name set, then it was written as a variable so preserve that
    // unless it is being fed directly to the end of the block.
    // in which case it is not as useful to give it a name just to return it
    if (v->hasUniqueName() && use.user->kind() != prim::Return)
      return false;
    // don't try to inline control blocks
    if (n->blocks().size() != 0)
      return false;
    // if it is a loop-carried input, we need a variable
    // otherwise the condition or trip count may be emitted in the wrong order
    // w.r.t. to it
    if (use.user->kind() == prim::Loop && use.offset >= 2)
      return false;
    return true;
  }

  // block_point is the current node in the reverse linear scan of the emitted
  // nodes v is the current value in the tree traversal that may match with
  // block_point's output.
  Node* scanValue(Node* block_point, Value* v) {
    Node* n = v->node();
    AT_ASSERT(n->kind() == prim::Constant || output_inline_.count(n) == 0);

    if (n == block_point &&
        canInline(v)) { // the node must be at the expected point of the typical
                        // tree traversal
      // recursively see if we can inline the inputs to this input
      block_point = scanNode(block_point);
      output_inline_.insert(n);
    } else if (n->kind() == prim::Constant) {
      // constant nodes can always be inlined, we will de-dup them on parsing
      // and put them at the top of the function regardless
      output_inline_.insert(n);
    }
    return block_point;
  }
  Node* previousNonConstant(Node* n) {
    do {
      n = n->prev();
    } while (n->kind() == prim::Constant);
    return n;
  }

  Node* scanNode(Node* n) {
    // don't bother to scan nodes we have already determined to be inline
    if (output_inline_.count(n)) {
      return n;
    }
    for (auto b : n->blocks()) {
      scanBlock(b);
    }
    Node* block_point = previousNonConstant(n);
    for (auto it = n->inputs().rbegin(), end = n->inputs().rend(); it != end;
         ++it) {
      block_point = scanValue(block_point, *it);
    }
    return block_point;
  }

  void scanBlock(Block* b) {
    scanNode(b->return_node());
    for (auto node : b->nodes().reverse()) {
      scanNode(node);
    }
  }

  size_t getOrAddTensorConstant(at::Tensor t) {
    // XXX - N^2 warning. This code does the exact same thing as
    // ConstantPool, which is also N^2 in the size of the constants,
    // because it doesn't hash any information about the tensors.
    // We will probably need to optimize this at some point using hashing.
    for (size_t i = 0; i < tensor_table_.size(); ++i) {
      if (t.type() == tensor_table_[i].type() && t.equal(tensor_table_[i])) {
        return i;
      }
    }
    AT_ASSERT(t.is_variable());
    tensor_table_.emplace_back(std::move(t));
    return tensor_table_.size() - 1;
  }

  std::unordered_set<Node*> seen_constants;
  void buildConstantList(Node* n, std::vector<Node*>& constants) {
    for (auto input : n->inputs()) {
      if (input->node()->kind() == prim::Constant &&
          seen_constants.count(input->node()) == 0) {
        constants.push_back(input->node());
        seen_constants.insert(input->node());
      }
    }
    for (auto b : n->blocks()) {
      buildConstantList(b, constants);
    }
  }
  void buildConstantList(Block* b, std::vector<Node*>& constants) {
    for (auto n : b->nodes())
      buildConstantList(n, constants);
    buildConstantList(b->return_node(), constants);
  }

  // get a new name unique across calls to uniqueName() and
  // anything we have used.
  std::unordered_map<std::string, size_t> next_id;

  std::string genNameImpl(
      const std::string& candidate,
      std::unordered_set<std::string>& used) {
    std::string name = candidate;
    while (used.count(name) || reserved_names.count(name)) {
      name = candidate + std::to_string(next_id[name]++);
    }
    used.insert(name);
    return name;
  }
  std::string genName(const std::string& candidate) {
    return genNameImpl(candidate, used_names_);
  }

  // methods self.foo are in a different namespace than
  // global identifiers, so they have a different procedure for finding a
  // uniquename
  std::string genMethodName(const std::string& candidate) {
    return genNameImpl(candidate, used_method_names_);
  }

  // unique names might not be valid identifiers,
  // force them to be by rewriting them
  static std::string makeValidIdentifier(const std::string& candidate) {
    std::stringstream ss;
    if (candidate.size() == 0 || isdigit(candidate[0]))
      ss << "_";
    for (char c : candidate) {
      if (isupper(c) || islower(c) || isdigit(c) || c == '_')
        ss << c;
      else
        ss << '_';
    }
    return ss.str();
  }
  // if we have to assign 'v' a name, what should it be?
  // use the uniqueName if it was set, otherwise generate a name.
  std::string genUniqueNameFor(Value* v) {
    return genName(
        v->hasUniqueName() ? makeValidIdentifier(v->uniqueNameBase()) : "_");
  }

  // map from Value to how it should be printed at each use
  std::unordered_map<Value*, std::string> value_names_;

  std::string useOf(Value* v) const {
    return value_names_.at(v);
  }
  void assignValue(Value* v, const std::string& s) {
    value_names_[v] = s;
  }
  void assignValue(Value* v, Value* w) {
    assignValue(v, useOf(w));
  }
  void assignValuesToTheirUniqueNames(at::ArrayRef<Value*> values) {
    for (auto v : values) {
      assignValue(v, genUniqueNameFor(v));
    }
  }

  size_t level = 0;
  // indent to the current indent level
  std::ostream& indent() {
    for (size_t i = 0; i < level; ++i) {
      out << "  ";
    }
    return out;
  }

  ResourceGuard WithIndented() {
    level++;
    return ResourceGuard([this] { level--; });
  }

  template <class T0, class T1, class F>
  void zipWith(at::ArrayRef<T0> list_a, at::ArrayRef<T1> list_b, F action)
      const {
    auto it_a = list_a.begin();
    auto it_b = list_b.begin();

    if (list_a.size() != list_b.size()) {
      AT_ERROR("Python printer expected 2 lists of same size");
    }

    for (; it_a != list_a.end(); ++it_a, ++it_b) {
      action(*it_a, *it_b);
    }
  }

  void printValueList(
      std::ostream& stmt,
      at::ArrayRef<Value*> list,
      const char* begin = "",
      const char* end = "") {
    stmt << begin;
    auto delimiter = "";
    for (auto* value : list) {
      stmt << delimiter;
      stmt << useOf(value);
      delimiter = ", ";
    }
    stmt << end;
  }

  void printDict(
      std::ostream& stmt,
      at::ArrayRef<Value*> key_value_pairs,
      const char* begin = "{",
      const char* end = "}") {
    stmt << begin;
    auto delimiter = "";
    for (size_t i = 0; i < key_value_pairs.size(); i += 2) {
      stmt << delimiter;
      auto key = key_value_pairs[i];
      auto value = key_value_pairs[i + 1];

      stmt << useOf(key) << ": " << useOf(value);

      delimiter = ", ";
    }
    stmt << end;
  }

  void printAssignment(at::ArrayRef<Value*> lhs, at::ArrayRef<Value*> rhs) {
    if (lhs.size() > 0) {
      indent();
      printValueList(out, lhs);
      out << " = ";
      printValueList(out, rhs);
      out << "\n";
    }
  }

  void printIf(IfView stmt) {
    assignValuesToTheirUniqueNames(stmt.outputs());
    indent() << "if " << useOf(stmt.cond()) << ":\n";
    {
      auto guard = WithIndented();
      // Print node contents
      printBlock(stmt.thenBlock(), stmt.outputs().size() > 0);
      printAssignment(stmt.outputs(), stmt.thenOutputs());
    }
    indent() << "else:\n";
    {
      auto guard = WithIndented();
      printBlock(stmt.elseBlock(), stmt.outputs().size() > 0);
      printAssignment(stmt.outputs(), stmt.elseOutputs());
    }
  }

  // our way of encoding loops makes them difficult to turn back into python
  // syntax. we have to check properties of the condition and trip count inputs
  // to figure out which one it initially was
  static bool shouldEmitAsForLoop(LoopView stmt) {
    auto trip_count = toIValue(stmt.maxTripCount());
    auto cond_input = toIValue(stmt.inputCond());
    auto cond_next = toIValue(stmt.nextCond());

    bool condition_is_always_true =
        cond_input && cond_input->toBool() && cond_next && cond_next->toBool();
    bool trip_count_is_specified = !trip_count || // trip is not a constant
        trip_count->toInt() !=
            std::numeric_limits<int64_t>::max() || // it is a constant but not
                                                   // the default one
        stmt.currentTripCount()->uses().size() >
            0; // it is actually being used in the body.

    if (condition_is_always_true) {
      // if the trip count was not specified this was a user-written while True:
      return trip_count_is_specified;
    } else {
      // this must be a while loop, but check that there isn't _also_ a trip
      // count
      if (trip_count_is_specified) {
        throw script::ErrorReport(stmt.node()->getSourceLocation())
            << "loop cannot be printed as python "
            << "because it has gone through an optimization "
            << "that combined while and for loops. File a bug.";
      }
      return false;
    }
  }

  void printLoop(LoopView stmt) {
    // Loop carried dependencies are handled by assigning their initial
    // values to the node->outputs() before the loop,
    // and assign node->outputs() to the new values at the end of each trip.

    bool emit_as_for_loop = shouldEmitAsForLoop(stmt);

    assignValuesToTheirUniqueNames(stmt.carriedOutputs());
    // Add aliases for loop-carried dependencies
    zipWith(
        stmt.bodyCarriedInputs(), // Start at 1 to ignore trip count
        stmt.carriedOutputs(),
        [&](Value* block_input, Value* node_output) {
          assignValue(block_input, node_output);
        });

    // Print initial assignments of loop node outputs = loop node inputs
    printAssignment(stmt.carriedOutputs(), stmt.carriedInputs());

    assignValuesToTheirUniqueNames(stmt.currentTripCount());
    // Loop header
    if (emit_as_for_loop) {
      indent();
<<<<<<< HEAD
      body_ << "for " << useOf(stmt.currentTripCount()) << " in range("
            << useOf(stmt.maxTripCount()) << "):\n";
=======
      out << "for " << useOf(stmt.currentTripCount()) << " in range("
          << useOf(stmt.maxTripCount()) << "):\n";
>>>>>>> fd68c58e
    } else {
      // note: trip_count_in_block is unused because this is a while loop,
      // so we reuse the Value* as a stand-in for the loop condition
      printAssignment(stmt.currentTripCount(), stmt.inputCond());
      indent();
      out << "while " << useOf(stmt.currentTripCount()) << ":\n";
    }
    // Loop body
    {
      ResourceGuard indent = WithIndented();
      // Update block outputs to block inputs for next loop iteration
      // skip the assignment to the new condition in for loops because
      // the condition is always True
      size_t offset = emit_as_for_loop ? 1 : 0;
      auto body_block = stmt.bodyBlock();
      ArrayRef<Value*> loop_carried_block_inputs =
          body_block->inputs().slice(offset);
      printBlock(body_block, loop_carried_block_inputs.size() > 0);
      printAssignment(
          loop_carried_block_inputs, body_block->outputs().slice(offset));
    }
  }

  bool isLongLine(const std::string& str) {
    return str.size() + level * 2 >= 40;
  }

  bool isLongInline(Node* node) {
    return output_inline_.count(node) && isLongLine(useOf(node->output()));
  }

  bool isNonConstantInline(Value* input) {
    return input->node()->kind() != prim::Constant &&
        output_inline_.count(input->node());
  }

  // [reordering of inlines]
  // We inline anything that is semantically legal to inline, but sometimes
  // we find that these lines get too long. In that case we break the lines
  /// and it  is important that we un-inline all the inputs preceeding the long
  /// input:
  //   r = foo(x.add_(b), some_long + expression)
  //  wrong!
  //   _0 = some_long + expression
  //   r = foo(x.add_(b), _0) # wrong! _0 runs before mutating add_
  // legal!
  //   _0 = x.add_(b)
  //   _1 = some_long + expression
  //   r = foo(_0, _1)
  void splitLongInlines(at::ArrayRef<Value*> inputs) {
    size_t long_inline_slice = 0;
    // find the last input that is too long
    for (size_t i = 0; i < inputs.size(); ++i) {
      if (isLongInline(inputs[i]->node())) {
        long_inline_slice = i + 1;
      }
    }
    // un-inline everything through the last long line
    // constants are ignored since long constants are never inlined in the
    // first place
    for (size_t i = 0; i < long_inline_slice; ++i) {
      if (isNonConstantInline(inputs[i])) {
        printOutputDefinition(inputs[i]->node(), useOf(inputs[i]));
      }
    }
  }

  void printOutputDefinition(Node* node, const std::string& str) {
    assignValuesToTheirUniqueNames(node->outputs());
    indent();
    // Print outputs
    if (node->outputs().size() > 0) {
      printValueList(out, node->outputs());
      out << " = ";
    }
    out << str << "\n";
  }

  // Recursively check contained types for any class dependencies
  void registerClassDependencies(const TypePtr& type) {
    if (const auto classType = type->cast<ClassType>()) {
      addToClassTable(classType);
    }
    for (const auto& containedType : type->containedTypes()) {
      registerClassDependencies(containedType);
    }
  }

  void printNode(Node* node, bool print_const) {
    // Check for class dependencies. If this node inputs or outputs a class
    // type, we need to add it to our table of dependencies.
    for (const auto input : node->inputs()) {
      registerClassDependencies(input->type());
    }
    for (const auto output : node->outputs()) {
      registerClassDependencies(output->type());
    }

    if (!print_const && node->kind() == prim::Constant)
      return;
    if (node->kind() == prim::PythonOp) {
      auto value = static_cast<const PythonOp*>(node);
      if (enforce_importable_ && value->ignore_on_export) {
        // Op has been marked as ignored, so insert an error in its place
        indent();
        out << "ops.prim.IgnoredPythonOp()\n";
        return;
      }
    }
    splitLongInlines(node->inputs());
    switch (node->kind()) {
      case prim::Return:
        if (enforce_importable_ && node->inputs().size() != 1) {
          throw script::ErrorReport(node->getSourceLocation())
              << "Exportable methods must have a single return value. "
              << "Normal use of ScriptMethods should enforce this.";
        }
        if (node->inputs().size() > 0) {
          indent();
          out << "return ";
          printValueList(out, node->inputs());
          out << "\n";
        }
        break;
      case prim::Loop:
        printLoop(LoopView(node));
        break;
      case prim::If:
        printIf(IfView(node));
        break;
      case prim::TupleUnpack:
      case prim::ListUnpack:
        assignValuesToTheirUniqueNames(node->outputs());
        indent();
        // TupleUnpack(unpacked) turns into an assignment op that forces
        // the unpack to be inserted when parsed back in:
        // a, b, = unpacked
        // a, = unpacked # trailing comma forces an unpack to happen
        if (node->outputs().size() > 0) {
          printValueList(out, node->outputs(), "", ", = ");
        }
        out << useOf(node->input()) << "\n";
        break;
      case prim::SetAttr: {
        const auto obj = node->inputs().at(0);
        const auto newVal = node->inputs().at(1);
        const auto type = obj->type()->expect<ClassType>();
        const auto& attrname = node->s(attr::name);
        indent();
<<<<<<< HEAD
        body_ << useOf(obj) << "." << attrname << " = " << useOf(newVal)
              << "\n";
=======
        out << useOf(obj) << "." << attrname << " = " << useOf(newVal) << "\n";
>>>>>>> fd68c58e
      } break;
      default:
        std::stringstream ss;
        printRHS(ss, node);

        // we prevent long constants from inlining here.
        // it is not safe to do the same thing for non-constants here
        // because of [reordering of inlines]
        if (output_inline_.count(node) == 0 ||
            (node->kind() == prim::Constant && isLongLine(ss.str()))) {
          printOutputDefinition(node, ss.str());
        } else {
          // this node is safe to inline, so assign the output value
          // to that expression directly
          assignValue(node->output(), ss.str());
        }
    }
  }

  void printMaybeAnnotatedConstantList(
      std::ostream& stmt,
      const char* the_type,
      size_t list_size,
      const IValue& the_list) {
    if (list_size == 0) {
      stmt << "annotate(List[" << the_type << "], [])";
    } else {
      stmt << the_list;
    }
  }

  void printConstant(std::ostream& stmt, const IValue& v) {
    if (v.isTensor()) {
      stmt << "CONSTANTS.c" << getOrAddTensorConstant(v.toTensor());
    } else if (v.isString()) {
      printQuotedString(stmt, v.toStringRef());
    } else if (v.isDevice()) {
      std::stringstream ss;
      ss << v.toDevice();
      stmt << "torch.device(";
      printQuotedString(stmt, ss.str());
      stmt << ")";
    } else if (v.isTensorList()) {
      stmt << "[";
      const char* delim = "";
      for (const auto& t : v.toTensorListRef()) {
        stmt << delim << "CONSTANTS.c" << getOrAddTensorConstant(t);
        delim = ", ";
      }
      stmt << "]";
    } else if (v.isBoolList()) {
      printMaybeAnnotatedConstantList(
          stmt, "bool", v.toBoolListRef().size(), v);
    } else if (v.isIntList()) {
      printMaybeAnnotatedConstantList(stmt, "int", v.toIntListRef().size(), v);
    } else if (v.isDoubleList()) {
      printMaybeAnnotatedConstantList(
          stmt, "float", v.toDoubleListRef().size(), v);
    } else {
      stmt << v;
    }
  }

  void printNone(std::ostream& stmt, const Node* node) {
    if (node->output()->type()->isSubtypeOf(NoneType::get())) {
      stmt << "None";
      return;
    }
    // XXX - when None has an Optional[T] type, we must ensure that type
    // can be recovered on parsing. It cannot be recovered if it will be
    // matched to schema with free variables. If it is used only in places
    // where there is schema and the scheme has no free variables, then we
    // can recover it without annotation. Otherwise, we annotate None with
    // the right optional type
    const auto& uses = node->output()->uses();
    bool all_usable_schema =
        std::all_of(uses.begin(), uses.end(), [](const Use& u) {
          if (auto schema = u.user->maybeSchema()) {
            if (u.offset >= schema->arguments().size()) {
              return false;
            }
            return !schema->arguments().at(u.offset).type()->hasFreeVariables();
          }
          return false;
        });

    if (all_usable_schema) {
      stmt << "None";
    } else {
      stmt << "annotate(" << node->output()->type()->python_str() << ", None)";
    }
  }

  // Prints the RHS value of a Node, e.g. `aten.add(x, y)`
  void printRHS(std::ostream& stmt, Node* node) {
    switch (node->kind()) {
      case PythonOp::Kind: {
        auto value = static_cast<const PythonOp*>(node);
        if (enforce_importable_) {
          throw script::ErrorReport(node->getSourceLocation())
              << "could not export python function call " << value->name()
              << ". Remove calls to Python functions before export. "
              << "Did you forget add @script or @script_method annotation? "
              << "If this is a nn.ModuleList, add it to __constants__.";
        }

        stmt << "^" << value->name();
        value->writeScalars(stmt);
        printValueList(stmt, node->inputs(), "(", ")");
      } break;
      case prim::Constant: {
        if (node->kind() == prim::Constant && !node->mustBeNone()) {
          IValue v = toIValue(node->output()).value();
          printConstant(stmt, v);
        } else {
          printNone(stmt, node);
        }
      } break;
      case prim::ImplicitTensorToNum: {
        stmt << "annotate(" << node->output()->type()->python_str() << ", "
             << useOf(node->input()) << ")";
      } break;
      case prim::Int: {
        printValueList(stmt, node->inputs(), "int(", ")");
      } break;
      case prim::Float: {
        printValueList(stmt, node->inputs(), "float(", ")");
      } break;
      case prim::Bool: {
        printValueList(stmt, node->inputs(), "bool(", ")");
      } break;
      case prim::Print: {
        printValueList(stmt, node->inputs(), "print(", ")");
      } break;
      case prim::TupleConstruct: {
        printValueList(
            stmt, node->inputs(), "(", node->inputs().size() == 1 ? ",)" : ")");
      } break;
      case prim::TupleIndex: {
        stmt << "(" << useOf(node->input()) << ")[" << node->i(attr::index)
             << "]";
      } break;
      case prim::TupleSlice: {
        stmt << "(" << useOf(node->input()) << ")[" << node->i(attr::beg) << ":"
             << node->i(attr::end) << "]";
      } break;
      case prim::ListConstruct: {
        // when the list is empty and is not a list of tensors,
        // we need to annotate it, otherwise it won't be possible
        // to infer the type on import
        if (node->inputs().size() == 0 &&
            !node->output()->type()->isSubtypeOf(TensorType::get())) {
          stmt << "annotate(" << node->output()->type()->python_str()
               << ", [])";
        } else {
          printValueList(stmt, node->inputs(), "[", "]");
        }
      } break;
      case prim::DictConstruct: {
        auto dict_type = node->output()->type()->expect<DictType>();
        bool is_default_type =
            dict_type->getKeyType()->isSubtypeOf(StringType::get()) &&
            dict_type->getKeyType()->isSubtypeOf(TensorType::get());
        if (node->inputs().size() == 0 && !is_default_type) {
          stmt << "annotate(" << node->output()->type()->python_str()
               << ", {})";
        } else {
          printDict(stmt, node->inputs());
        }
      } break;
      case prim::DictIndex: {
        stmt << "(" << useOf(node->inputs().at(0)) << ")["
             << useOf(node->inputs().at(1)) << "]";
      } break;
      case prim::fork: {
        // the subgraph gets emitted as another function
        auto name = genMethodName("__forked_function");
        std::shared_ptr<Graph> graph = node->g(attr::Subgraph);
        worklist.emplace_back(
            [graph, name, this] { printFunctionDefinition(*graph, name); });
        // and we put a call to fork which invokes that function.
        stmt << "fork(self." << name;
        for (Value* v : node->inputs()) {
          stmt << ", " << useOf(v);
        }
        stmt << ")";
      } break;
      case prim::Function: {
        if (enforce_importable_) {
          throw script::ErrorReport(node->getSourceLocation())
              << "closures are not exportable";
        }
        auto name = genMethodName("__lambda");
        std::shared_ptr<Graph> graph = node->g(attr::Subgraph);
        worklist.emplace_back(
            [graph, name, this] { printFunctionDefinition(*graph, name); });
        stmt << "self." << name;
      } break;
      case prim::CreateObject: {
        const auto classType = node->output()->type()->expect<ClassType>();
        stmt << classType->python_str() << ".__new__("
             << classType->python_str() << ")";
      } break;
      case prim::GetAttr: {
        const auto obj = node->inputs().at(0);
        const auto classType = obj->type()->expect<ClassType>();
        const auto& field = node->s(attr::name);
        stmt << useOf(obj) << "." << field;
      } break;
      default: {
        Symbol kind = node->kind();
        if (kind.is_aten()) {
          // special case aten -> torch because we want to rename
          // the aten namespace, but this change will take more time
          // doing it here ensures we do not have fix up archives later
          stmt << "torch." << kind.toUnqualString() << "(";
        } else {
          stmt << "ops." << kind.ns().toUnqualString() << "."
               << kind.toUnqualString() << "(";
        }
        const FunctionSchema& schema = node->schema();
        for (size_t i = 0; i < node->inputs().size(); ++i) {
          if (i > 0) {
            stmt << ", ";
          }
          auto v = useOf(node->inputs().at(i));
          // print the kwarg name if it is a kwarg only argument.
          if (i < schema.arguments().size()) {
            auto arg = schema.arguments().at(i);
            if (arg.kwarg_only()) {
              stmt << arg.name() << "=";
            }
          } else {
            // vararg functions like format can have extra arguments
            AT_ASSERT(schema.is_vararg());
          }
          stmt << v;
        }
        stmt << ")";
      } break;
    }
  }

  std::ostream& printBlock(Block* root, bool block_has_other_statements) {
    // pythons weird 'pass' syntax creates a bunch of places where we have to
    // check if this block would be empty. But not everything in a block is a
    // node. Sometimes if, loop, and return statements will follow this block
    // and block_has_other_statements == true.
    if (!block_has_other_statements &&
        root->nodes().begin() == root->nodes().end()) {
      indent();
      out << "pass\n";
    }
    for (auto* node : root->nodes()) {
      printNode(node, /*print_const=*/false);
    }
    return out;
  }

  void printDefaultValue(
      const TypePtr& typ,
      std::ostream& stmt,
      const IValue& value) {
    // xxx - many weak script modules store default values for broadcasting
    // lists that are not actually the same type as the argument. We can only
    // serialize default values that will implicitly convert to their declared
    // return type since we do not need to serialize these built-in modules with
    // their defaults, we just drop them for now.
    if (typ->kind() == ListType::Kind &&
        (value.isInt() || value.isDouble() || value.isBool())) {
      return;
    }
    stmt << "=";
    printConstant(stmt, value);
  }
  void printFunctionDefinition(
      Graph& graph,
      const std::string& name,
      bool is_class = false,
      const std::vector<c10::optional<IValue>>& defaults = {},
      const std::vector<std::string>& param_names = {}) {
    used_names_.clear(); // each graph can reuse local names

    // we always print constants at the top of the function, in the order
    // in which they are used.
    std::vector<Node*> constants;
    buildConstantList(graph.block(), constants);

    // current graph is used to de-dup names within a single graph
    scanBlock(graph.block());

    // last param_names.size() arguments to the graph are parameters and not
    // actual inputs, we will print these as, e.g. self.foo.bar
    // while we print the true_inputs out as parameters
    auto true_inputs =
        graph.inputs().slice(0, graph.inputs().size() - param_names.size());
    auto param_names_it = param_names.begin();
    for (auto param : graph.inputs().slice(true_inputs.size())) {
      assignValue(param, *param_names_it++);
    }
    assignValuesToTheirUniqueNames(true_inputs);
    auto defaults_offset = defaults.begin();

    indent();
    out << "def " << name << "(";

    auto input_iter = true_inputs.begin();
    // Print the `self` argument
    if (is_class) {
      // If this is a class, print the self var without a type annotation,
      // following Python convention
      AT_ASSERT(true_inputs.size() > 0);
      out << useOf(*input_iter);
      ++input_iter;

      AT_ASSERT(!defaults_offset->has_value());
      ++defaults_offset;
    } else {
      // If this is not a class, then we need to insert a "self".
      out << "self";
    }

    // Print the rest of the arguments
    for (; input_iter != true_inputs.end(); ++input_iter) {
      auto input = *input_iter;
      out << ",\n    " << useOf(input) << ": " << input->type()->python_str();
      if (defaults_offset != defaults.end()) {
        const c10::optional<IValue>& def = *defaults_offset++;
        if (def) {
          printDefaultValue(input->type(), out, *def);
        }
      }
    }

    // have we use all the provided defaults?
    AT_ASSERT(defaults_offset == defaults.end());

    out << ") -> " << resultType(graph)->python_str() << ":\n";
    {
      auto guard = WithIndented();
      // Print initial constant table (most are just inlined into their use,
      // but some like long strings do get emitted)
      for (Node* n : constants) {
        printNode(n, /*print_const=*/true);
      }
      // Print body
      printBlock(
          graph.block(), graph.block()->return_node()->inputs().size() > 0);
      printNode(graph.block()->return_node(), /*print_const=*/false);
    }
  }

  std::string getImports() {
    std::ostringstream ret;
    std::unordered_set<std::string> already_printed;
    for (const auto& c : class_deps_) {
      if (already_printed.count(c->qualifier())) {
        continue;
      }
      ret << "import " << c->qualifier() << "\n";
      already_printed.insert(c->qualifier());
    }
    return ret.str();
  }

 public:
  PythonPrintPass(
      std::ostream& out_,
      std::vector<at::Tensor>& tensor_table,
      std::vector<ClassTypePtr>& class_table,
      bool enforce_importable)
<<<<<<< HEAD
      : tensor_table_(tensor_table),
=======
      : out(out_),
        tensor_table_(tensor_table),
>>>>>>> fd68c58e
        class_table_(class_table),
        enforce_importable_(enforce_importable) {}

  // TODO: we should consider forcing functions to return a single value
  // instead of handling this tuple logic both in the compiler and the printer
  TypePtr resultType(const Graph& graph) {
    if (graph.outputs().size() == 1) {
      return graph.outputs().at(0)->type();
    } else {
      return TupleType::create(
          fmap(graph.outputs(), [&](const Value* v) { return v->type(); }));
    }
  }

  void printFunction(
      Graph& graph,
      const std::string& name,
      bool is_class,
      const std::vector<c10::optional<IValue>>& defaults = {},
      const std::vector<std::string>& param_names = {}) {
    printFunctionDefinition(graph, name, is_class, defaults, param_names);
    while (!worklist.empty()) {
      out << "\n\n";
      auto work = worklist.back();
      worklist.pop_back();
      work();
    }
  }
  void printMethod(script::Method& method) {
    std::unordered_map<script::Slot, QualifiedNamePtr> extra_ivalue_names;
    createTensorToParameterNameMap(
        method.owner(), QualifiedName::create("self"), extra_ivalue_names);
    printMethod(method, /*is_class=*/false, extra_ivalue_names);
  }
  void printMethod(
      script::Method& method,
      bool is_class,
      const std::unordered_map<script::Slot, QualifiedNamePtr>&
          extra_ivalue_names) {
    std::vector<std::string> ivalue_names =
        fmap(method.initial_ivalues(), [&](const script::Slot& slot) {
          return extra_ivalue_names.at(slot)->str();
        });
    const std::string& name = method.name();
    Graph& graph = *method.graph();
    auto defaults = fmap(
        method.getSchema().arguments(),
        [](const Argument& arg) { return arg.default_value(); });
    printFunction(graph, name, is_class, defaults, ivalue_names);
  }
  void printFunction(
      script::Function& method,
      bool is_class) {
    const std::string& name = method.name();
    Graph& graph = *method.graph();
    auto defaults = fmap(
        method.getSchema().arguments(),
        [](const Argument& arg) { return arg.default_value(); });
    printFunction(graph, name, is_class, defaults, {});
  }
  void printModule(script::Module& module) {
    std::unordered_map<script::Slot, QualifiedNamePtr> extra_ivalue_names;
    createTensorToParameterNameMap(
        module, QualifiedName::create("self"), extra_ivalue_names);
    for (auto& method : module.get_methods()) {
      const std::string& name = method->name();
      // we skip __forked_functions because they actually get inlined into their
      // callers, exporting them again will lead to more code generated on each
      // export
      if (name.find("__forked_function") == 0) {
        continue;
      }
      printMethod(*method, /*is_class=*/false, extra_ivalue_names);
    }
  }

  void printClass(const ClassTypePtr& classType) {
<<<<<<< HEAD
    body_ << "class " << classType->basename() << ":\n";
=======
    out << "class " << classType->name() << ":\n";
>>>>>>> fd68c58e
    {
      const auto guard = WithIndented();
      for (auto& method : classType->methods()) {
        printFunction(*method, /*is_class=*/true);
      }
    }
    // remove `classType` from the list of deps
    class_deps_.erase(
        std::remove(class_deps_.begin(), class_deps_.end(), classType),
        class_deps_.end());
  }
<<<<<<< HEAD

  void print(std::ostream& out) {
    out << getImports() << body_.str();
  }
=======
>>>>>>> fd68c58e
};

TORCH_API void PythonPrint(
    std::ostream& out,
    const Graph& graph,
    std::vector<at::Tensor>& tensor_table,
    std::vector<ClassTypePtr>& class_table,
    bool enforce_importable) {
  PythonPrintPass pp(out, tensor_table, class_table, enforce_importable);
  // NOLINTNEXTLINE(cppcoreguidelines-pro-type-const-cast)
  pp.printFunction(const_cast<Graph&>(graph), "graph", /*is_class=*/false);
}

TORCH_API void PythonPrint(
    std::ostream& out,
    const script::Method& method,
    std::vector<at::Tensor>& tensor_table,
    std::vector<ClassTypePtr>& class_table,
    bool enforce_importable) {
  PythonPrintPass pp(out, tensor_table, class_table, enforce_importable);
  // NOLINTNEXTLINE(cppcoreguidelines-pro-type-const-cast)
  pp.printMethod(const_cast<script::Method&>(method));
}

TORCH_API void PythonPrint(
    std::ostream& out,
    const script::Module& module,
    std::vector<at::Tensor>& tensor_table,
    std::vector<ClassTypePtr>& class_table,
    bool enforce_importable) {
  PythonPrintPass pp(out, tensor_table, class_table, enforce_importable);
  // NOLINTNEXTLINE(cppcoreguidelines-pro-type-const-cast)
  pp.printModule(const_cast<script::Module&>(module));
}

TORCH_API void PythonPrint(
    std::ostream& out,
    const ClassTypePtr& classType,
    std::vector<at::Tensor>& tensor_table,
    std::vector<ClassTypePtr>& class_table,
    bool enforce_importable) {
  PythonPrintPass pp(out, tensor_table, class_table, enforce_importable);
  pp.printClass(classType);
}

TORCH_API bool printerHasSpecialCaseFor(Symbol sym) {
  // WARNING: by adding a value to this set, you are asserting
  // that you have also added special handling of this symbol to
  // the printer above. Not adding handling will cause import and export
  // of modules with this new operator to fail. This is only required
  // for operators without schema. Prefer registering your operator with
  // schema to editing this list here. These cases should only be things
  // that require special handling because they do not fit normal schema
  const static std::unordered_set<Symbol> handled = {
      prim::Constant,
      prim::fork,
      prim::ListConstruct,
      prim::DictConstruct,
      prim::ListUnpack,
      prim::Print,
      prim::PythonOp,
      prim::TupleConstruct,
      prim::TupleIndex,
      prim::DictIndex,
      prim::TupleSlice,
      prim::TupleUnpack,
      prim::CreateObject,
      prim::GetAttr,
      prim::SetAttr,
  };

  // WARNING: by adding a value to this set, you are asserting that your
  // primitive is only ever added during optimization and does not need
  // to be correctly printed for export (a process that happens before
  // optimization passes run)
  const static std::unordered_set<Symbol> unneeded = {
      c10::onnx::Reshape, // only used in onnx
      c10::onnx::Shape, // only used in onnx
      prim::AutogradZero, // temporarily inserted by autograd
      prim::AutogradAnyNonZero, // temporarily inserted by autograd
      prim::AutogradAdd, // temporarily inserted by autograd
      prim::ConstantChunk, // optimization pass adds it
      prim::DifferentiableGraph, // optimization pass adds it
      prim::BroadcastSizes, // optimization pass (fuser) adds it
      prim::ChunkSizes, // optimization pass (fuser) adds it
      prim::Drop, // used in interpreter only
      prim::FusedConcat, // optimization pass adds it
      prim::FusionGroup, // optimization pass adds it
      prim::Load, // used in interpreter only
      prim::MMTreeReduce, // used as an optimization
      prim::MMBatchSide, // used as an optimization
      prim::Store, // used in interpreter only

  };

  return handled.count(sym) || unneeded.count(sym);
}

} // namespace jit
} // namespace torch<|MERGE_RESOLUTION|>--- conflicted
+++ resolved
@@ -197,7 +197,7 @@
 };
 
 struct PythonPrintPass {
-  std::ostream& out;
+  std::ostringstream body_;
 
   // constants are written to this table, and given then named CONSTANTS.cN
   // where N is the index into this table.
@@ -436,9 +436,9 @@
   // indent to the current indent level
   std::ostream& indent() {
     for (size_t i = 0; i < level; ++i) {
-      out << "  ";
-    }
-    return out;
+      body_ << "  ";
+    }
+    return body_;
   }
 
   ResourceGuard WithIndented() {
@@ -498,10 +498,10 @@
   void printAssignment(at::ArrayRef<Value*> lhs, at::ArrayRef<Value*> rhs) {
     if (lhs.size() > 0) {
       indent();
-      printValueList(out, lhs);
-      out << " = ";
-      printValueList(out, rhs);
-      out << "\n";
+      printValueList(body_, lhs);
+      body_ << " = ";
+      printValueList(body_, rhs);
+      body_ << "\n";
     }
   }
 
@@ -578,19 +578,14 @@
     // Loop header
     if (emit_as_for_loop) {
       indent();
-<<<<<<< HEAD
       body_ << "for " << useOf(stmt.currentTripCount()) << " in range("
             << useOf(stmt.maxTripCount()) << "):\n";
-=======
-      out << "for " << useOf(stmt.currentTripCount()) << " in range("
-          << useOf(stmt.maxTripCount()) << "):\n";
->>>>>>> fd68c58e
     } else {
       // note: trip_count_in_block is unused because this is a while loop,
       // so we reuse the Value* as a stand-in for the loop condition
       printAssignment(stmt.currentTripCount(), stmt.inputCond());
       indent();
-      out << "while " << useOf(stmt.currentTripCount()) << ":\n";
+      body_ << "while " << useOf(stmt.currentTripCount()) << ":\n";
     }
     // Loop body
     {
@@ -657,10 +652,10 @@
     indent();
     // Print outputs
     if (node->outputs().size() > 0) {
-      printValueList(out, node->outputs());
-      out << " = ";
-    }
-    out << str << "\n";
+      printValueList(body_, node->outputs());
+      body_ << " = ";
+    }
+    body_ << str << "\n";
   }
 
   // Recursively check contained types for any class dependencies
@@ -690,7 +685,7 @@
       if (enforce_importable_ && value->ignore_on_export) {
         // Op has been marked as ignored, so insert an error in its place
         indent();
-        out << "ops.prim.IgnoredPythonOp()\n";
+        body_ << "ops.prim.IgnoredPythonOp()\n";
         return;
       }
     }
@@ -704,9 +699,9 @@
         }
         if (node->inputs().size() > 0) {
           indent();
-          out << "return ";
-          printValueList(out, node->inputs());
-          out << "\n";
+          body_ << "return ";
+          printValueList(body_, node->inputs());
+          body_ << "\n";
         }
         break;
       case prim::Loop:
@@ -724,9 +719,9 @@
         // a, b, = unpacked
         // a, = unpacked # trailing comma forces an unpack to happen
         if (node->outputs().size() > 0) {
-          printValueList(out, node->outputs(), "", ", = ");
-        }
-        out << useOf(node->input()) << "\n";
+          printValueList(body_, node->outputs(), "", ", = ");
+        }
+        body_ << useOf(node->input()) << "\n";
         break;
       case prim::SetAttr: {
         const auto obj = node->inputs().at(0);
@@ -734,12 +729,8 @@
         const auto type = obj->type()->expect<ClassType>();
         const auto& attrname = node->s(attr::name);
         indent();
-<<<<<<< HEAD
         body_ << useOf(obj) << "." << attrname << " = " << useOf(newVal)
               << "\n";
-=======
-        out << useOf(obj) << "." << attrname << " = " << useOf(newVal) << "\n";
->>>>>>> fd68c58e
       } break;
       default:
         std::stringstream ss;
@@ -991,12 +982,12 @@
     if (!block_has_other_statements &&
         root->nodes().begin() == root->nodes().end()) {
       indent();
-      out << "pass\n";
+      body_ << "pass\n";
     }
     for (auto* node : root->nodes()) {
       printNode(node, /*print_const=*/false);
     }
-    return out;
+    return body_;
   }
 
   void printDefaultValue(
@@ -1044,7 +1035,7 @@
     auto defaults_offset = defaults.begin();
 
     indent();
-    out << "def " << name << "(";
+    body_ << "def " << name << "(";
 
     auto input_iter = true_inputs.begin();
     // Print the `self` argument
@@ -1052,24 +1043,24 @@
       // If this is a class, print the self var without a type annotation,
       // following Python convention
       AT_ASSERT(true_inputs.size() > 0);
-      out << useOf(*input_iter);
+      body_ << useOf(*input_iter);
       ++input_iter;
 
       AT_ASSERT(!defaults_offset->has_value());
       ++defaults_offset;
     } else {
       // If this is not a class, then we need to insert a "self".
-      out << "self";
+      body_ << "self";
     }
 
     // Print the rest of the arguments
     for (; input_iter != true_inputs.end(); ++input_iter) {
       auto input = *input_iter;
-      out << ",\n    " << useOf(input) << ": " << input->type()->python_str();
+      body_ << ",\n    " << useOf(input) << ": " << input->type()->python_str();
       if (defaults_offset != defaults.end()) {
         const c10::optional<IValue>& def = *defaults_offset++;
         if (def) {
-          printDefaultValue(input->type(), out, *def);
+          printDefaultValue(input->type(), body_, *def);
         }
       }
     }
@@ -1077,7 +1068,7 @@
     // have we use all the provided defaults?
     AT_ASSERT(defaults_offset == defaults.end());
 
-    out << ") -> " << resultType(graph)->python_str() << ":\n";
+    body_ << ") -> " << resultType(graph)->python_str() << ":\n";
     {
       auto guard = WithIndented();
       // Print initial constant table (most are just inlined into their use,
@@ -1107,16 +1098,10 @@
 
  public:
   PythonPrintPass(
-      std::ostream& out_,
       std::vector<at::Tensor>& tensor_table,
       std::vector<ClassTypePtr>& class_table,
       bool enforce_importable)
-<<<<<<< HEAD
       : tensor_table_(tensor_table),
-=======
-      : out(out_),
-        tensor_table_(tensor_table),
->>>>>>> fd68c58e
         class_table_(class_table),
         enforce_importable_(enforce_importable) {}
 
@@ -1139,7 +1124,7 @@
       const std::vector<std::string>& param_names = {}) {
     printFunctionDefinition(graph, name, is_class, defaults, param_names);
     while (!worklist.empty()) {
-      out << "\n\n";
+      body_ << "\n\n";
       auto work = worklist.back();
       worklist.pop_back();
       work();
@@ -1167,9 +1152,7 @@
         [](const Argument& arg) { return arg.default_value(); });
     printFunction(graph, name, is_class, defaults, ivalue_names);
   }
-  void printFunction(
-      script::Function& method,
-      bool is_class) {
+  void printFunction(script::Function& method, bool is_class) {
     const std::string& name = method.name();
     Graph& graph = *method.graph();
     auto defaults = fmap(
@@ -1194,11 +1177,7 @@
   }
 
   void printClass(const ClassTypePtr& classType) {
-<<<<<<< HEAD
     body_ << "class " << classType->basename() << ":\n";
-=======
-    out << "class " << classType->name() << ":\n";
->>>>>>> fd68c58e
     {
       const auto guard = WithIndented();
       for (auto& method : classType->methods()) {
@@ -1210,13 +1189,10 @@
         std::remove(class_deps_.begin(), class_deps_.end(), classType),
         class_deps_.end());
   }
-<<<<<<< HEAD
 
   void print(std::ostream& out) {
     out << getImports() << body_.str();
   }
-=======
->>>>>>> fd68c58e
 };
 
 TORCH_API void PythonPrint(
@@ -1225,9 +1201,10 @@
     std::vector<at::Tensor>& tensor_table,
     std::vector<ClassTypePtr>& class_table,
     bool enforce_importable) {
-  PythonPrintPass pp(out, tensor_table, class_table, enforce_importable);
+  PythonPrintPass pp(tensor_table, class_table, enforce_importable);
   // NOLINTNEXTLINE(cppcoreguidelines-pro-type-const-cast)
   pp.printFunction(const_cast<Graph&>(graph), "graph", /*is_class=*/false);
+  pp.print(out);
 }
 
 TORCH_API void PythonPrint(
@@ -1236,9 +1213,10 @@
     std::vector<at::Tensor>& tensor_table,
     std::vector<ClassTypePtr>& class_table,
     bool enforce_importable) {
-  PythonPrintPass pp(out, tensor_table, class_table, enforce_importable);
+  PythonPrintPass pp(tensor_table, class_table, enforce_importable);
   // NOLINTNEXTLINE(cppcoreguidelines-pro-type-const-cast)
   pp.printMethod(const_cast<script::Method&>(method));
+  pp.print(out);
 }
 
 TORCH_API void PythonPrint(
@@ -1247,9 +1225,10 @@
     std::vector<at::Tensor>& tensor_table,
     std::vector<ClassTypePtr>& class_table,
     bool enforce_importable) {
-  PythonPrintPass pp(out, tensor_table, class_table, enforce_importable);
+  PythonPrintPass pp(tensor_table, class_table, enforce_importable);
   // NOLINTNEXTLINE(cppcoreguidelines-pro-type-const-cast)
   pp.printModule(const_cast<script::Module&>(module));
+  pp.print(out);
 }
 
 TORCH_API void PythonPrint(
@@ -1258,8 +1237,9 @@
     std::vector<at::Tensor>& tensor_table,
     std::vector<ClassTypePtr>& class_table,
     bool enforce_importable) {
-  PythonPrintPass pp(out, tensor_table, class_table, enforce_importable);
+  PythonPrintPass pp(tensor_table, class_table, enforce_importable);
   pp.printClass(classType);
+  pp.print(out);
 }
 
 TORCH_API bool printerHasSpecialCaseFor(Symbol sym) {
