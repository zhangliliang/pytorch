--- conflicted
+++ resolved
@@ -127,14 +127,6 @@
     return value_;
   }
 
- protected:
-  virtual TypePtr getExpectedTypeForAttr(
-      const SourceRange& loc,
-      const Method& m,
-      const ClassTypePtr& type,
-      const std::string& field,
-      const Value* newValue);
-
  private:
   Value* value_;
 };
@@ -182,16 +174,10 @@
   c10::optional<int64_t> version;
 };
 
-<<<<<<< HEAD
 // Represents a class, analagous to `int` or `dict`. Instances of classes,
 // like `1` or `{"foo": 5}`, are represented as SimpleValues
 struct TORCH_API ClassValue : public SugaredValue {
   explicit ClassValue(ClassTypePtr type) : type_(std::move(type)) {}
-=======
-// Represents a user type, analagous to `int` or `dict`
-struct TORCH_API ClassValue : public SugaredValue {
-  ClassValue(ClassTypePtr type) : type_(std::move(type)) {}
->>>>>>> e6a90623
 
   // Call the type's constructor, as in:
   //    n = Foo(constructor_arg)
@@ -207,26 +193,6 @@
   }
 
   ClassTypePtr type_;
-<<<<<<< HEAD
-};
-
-// Represents an object during the definition of it's "__init__" function.
-// In __init__, assigning to a non-existent attribute will define is an
-// attribute of the class
-struct TORCH_API InitializingClassValue : public SimpleValue {
-  explicit InitializingClassValue(Value* v, ClassTypePtr type)
-      : SimpleValue(v), type_(std::move(type)) {}
-
- private:
-  TypePtr getExpectedTypeForAttr(
-      const SourceRange& loc,
-      const Method& m,
-      const ClassTypePtr& type,
-      const std::string& field,
-      const Value* newValue) override;
-  ClassTypePtr type_;
-=======
->>>>>>> e6a90623
 };
 
 // defines how a method obtained from a module behaves in script
