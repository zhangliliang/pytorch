#include <torch/csrc/python_headers.h>

#include <torch/csrc/jit/argument_spec.h>
#include <torch/csrc/jit/export.h>
#include <torch/csrc/jit/ir.h>
#include <torch/csrc/jit/passes/alias_analysis.h>
#include <torch/csrc/jit/passes/python_print.h>
#include <torch/csrc/jit/passes/shape_analysis.h>
#include <torch/csrc/jit/pybind.h>
#include <torch/csrc/jit/python_tracer.h>
#include <torch/csrc/utils/auto_gil.h>
#include <torch/csrc/utils/pybind.h>
#include <torch/csrc/utils/python_strings.h>

#include <iostream>
#include <sstream>

namespace torch {
namespace jit {

using c10::Type;

std::string getPythonName(const PyObject* obj_) {
  AutoGIL gil;
  // NOLINTNEXTLINE(cppcoreguidelines-pro-type-const-cast)
  PyObject* obj = const_cast<PyObject*>(obj_);
  auto v = py::getattr(obj, "__name__", py::str("<python_value>"));
  // if this was a autograd.Function recover the name of the class
  return py::str(v);
}

std::ostream& printPyObject(std::ostream& out, const THPObjectPtr& obj) {
  AutoGIL gil;
  // NOLINTNEXTLINE(cppcoreguidelines-pro-type-const-cast)
  auto pyobj = py::handle(const_cast<PyObject*>(obj.get()));
  if (py::isinstance<py::tuple>(pyobj)) {
    // This special-case for printing tuples handles a problem where
    // str((2L, 3L)) outputs "(2L, 3L)" in Python 2 but "(2, 3)"
    // in Python 3.  In order to suppress the L-suffix, we must
    // manually print the string ourselves, calling str() on the
    // sub-elements.
    //
    // This is a fairly fragile fix (What if you have nested tuples
    // in tuples? What if you have dictionaries?) but it seems to hit
    // the cases that are triggered in practice in onnx-pytorch.  Revisit
    // this code if this is not the case.
    //
    // By the way, one non-solution for this problem is to monkeypatch
    // tuple.__str__; this doesn't work because Python doesn't allow
    // monkeypatching methods of built-in types.
    auto pytuple = pyobj.cast<py::tuple>();
    out << "(";
    size_t i = 0;
    for (const auto& o : pytuple) {
      if (i > 0) {
        out << ", ";
      }
      THPObjectPtr str(py::str(o).release().ptr());
      out << THPUtils_unpackString(str.get());
      i++;
    }
    if (i == 1) {
      out << ",";
    }
    out << ")";
    return out;
  } else {
    return out << THPUtils_unpackString(py::str(pyobj).ptr());
  }
}

std::vector<Node*> findAllNodes(
    c10::ArrayRef<torch::jit::Block*> blocks,
    Symbol kind,
    bool recurse = true) {
  std::vector<Node*> ret;
  for (Block* block : blocks) {
    for (Node* n : block->nodes()) {
      if (n->kind() == kind) {
        ret.push_back(n);
      }
      if (recurse) {
        auto nodes = findAllNodes(n->blocks(), kind, recurse);
        ret.insert(ret.end(), nodes.begin(), nodes.end());
      }
    }
  }
  return ret;
}

std::vector<Node*> findAllNodes(
    Block* block,
    Symbol kind,
    bool recurse = true) {
  std::vector<Block*> blocks = {block};
  return findAllNodes(blocks, kind, recurse);
}

Node* findNode(
    c10::ArrayRef<torch::jit::Block*> blocks,
    Symbol kind,
    bool recurse = true) {
  for (Block* block : blocks) {
    for (Node* n : block->nodes()) {
      if (n->kind() == kind) {
        return n;
      }
      if (recurse) {
        auto node = findNode(n->blocks(), kind, recurse);
        if (node != nullptr) {
          return node;
        }
      }
    }
  }
  return nullptr;
}

Node* findNode(Block* block, Symbol kind, bool recurse = true) {
  std::vector<Block*> blocks = {block};
  return findNode(blocks, kind, recurse);
}

// execute a Python function, used for Ops we can't optimize but that we want to
// optimize around
struct ConcretePythonOp : public PythonOp {
  ConcretePythonOp(Graph* graph) : PythonOp(graph) {}
  std::string name() const override {
    AutoGIL gil;
    if (auto autograd = autogradFunction()) {
      return getPythonName(autograd->get());
    } else {
      return getPythonName(pyobj.get());
    }
  }
  void cloneFrom(Node* other_) override {
    Node::cloneFrom(other_);
    auto other = other_->cast<PythonOp>();
    this->cconv = other->cconv;
    Py_INCREF(other->pyobj.get());
    this->pyobj = THPObjectPtr(other->pyobj.get());
    for (auto& sa : other->scalar_args) {
      Py_INCREF(sa.get());
      this->scalar_args.emplace_back(sa.get());
    }
  }
  Node* allocNewInstance(Graph* g) override {
    return new ConcretePythonOp(g);
  }
  // recover the autograd.Function instance, if this PythonOp's function
  // was originally SomeFunction.apply
  // used in ONNX for discovering symbolics
  c10::optional<THPObjectPtr> autogradFunction() const override {
    AutoGIL gil;
    // NOLINTNEXTLINE(cppcoreguidelines-pro-type-const-cast)
    py::handle obj = const_cast<PyObject*>(pyobj.get());

    auto r = py::getattr(obj, "__self__", py::none());
    if (r.is_none())
      return c10::nullopt;

    auto apply = py::getattr(r, "apply", py::none());
    if (apply.is_none())
      return c10::nullopt;

    auto c = PyObject_RichCompareBool(apply.ptr(), obj.ptr(), Py_NE);
    if (PyErr_Occurred())
      throw py::error_already_set();
    if (c)
      return c10::nullopt;

    return THPObjectPtr(r.release().ptr());
  }

  void writeScalars(std::ostream& out) const override {
    out << "(";
    int i = 0;
    for (auto& scalar : scalar_args) {
      if (i++ > 0)
        out << ", ";
      printPyObject(out, scalar);
    }
    out << ")";
  }
};

PythonOp* pythonAllocPythonOp(Graph* g) {
  return new ConcretePythonOp(g);
}

void initPythonIRBindings(PyObject* module_) {
  setAllocPythonOp(pythonAllocPythonOp);

  auto m = py::handle(module_).cast<py::module>();
#define GS(name) def(#name, &Graph ::name)
  py::class_<Graph, std::shared_ptr<Graph>>(m, "Graph")
      .def(py::init<>())
      .def(
          "__repr__",
          [](Graph& g) {
            std::stringstream ss;
            ss << g;
            return ss.str();
          })
      .def(
          "dump_alias_db",
          [](std::shared_ptr<Graph> g) {
            AliasDb db(g);
            db.dump();
          })
      .def(
          "propagate_shapes",
          [](std::shared_ptr<Graph> g,
             std::vector<at::Tensor> inputs,
             bool with_grad) {
            setInputTypes(
                *g,
                ArgumentSpec(with_grad, fmap<IValue>(inputs), inputs.size()));
            PropagateInputShapes(g);
          })
      .def(
          "_export_onnx",
          [](const std::shared_ptr<Graph> g,
             const std::vector<at::Tensor>& initializers,
             int64_t onnx_opset_version,
             bool defer_weight_export,
             ::torch::onnx::OperatorExportTypes operator_export_type) {
            std::string graph;
            RawDataExportMap export_map;
            std::tie(graph, export_map) = export_onnx(
                g,
                initializers,
                onnx_opset_version,
                defer_weight_export,
                operator_export_type);
            std::unordered_map<std::string, py::bytes>
                python_serialized_export_map;
            for (auto& kv : export_map) {
              auto t = kv.second;
<<<<<<< HEAD
              size_t copy_bytes = t.dtype().itemsize() * t.numel();
=======
              size_t copy_bytes = t.element_size() * t.numel();
>>>>>>> ea57916d
              // TODO: this is an unecessary copy. In theory we can directly
              // return the map from identifier to Tensor, but we need some API
              // in Python to get raw `bytes` containing the raw tensor data.
              python_serialized_export_map[kv.first] =
                  py::bytes(static_cast<const char*>(t.data_ptr()), copy_bytes);
            }
            return std::make_tuple(
                py::bytes(graph), python_serialized_export_map);
          },
          py::arg("initializers"),
          py::arg("onnx_opset_version") = 0,
          py::arg("defer_weight_export") = false,
          py::arg("operator_export_type") =
              ::torch::onnx::OperatorExportTypes::ONNX)
      .def(
          "_pretty_print_onnx",
          [](const std::shared_ptr<Graph> g,
             const std::vector<at::Tensor>& initializers,
             int64_t onnx_opset_version,
             bool defer_weight_export,
             ::torch::onnx::OperatorExportTypes operator_export_type,
             bool google_printer) {
            return pretty_print_onnx(
                g,
                initializers,
                onnx_opset_version,
                defer_weight_export,
                operator_export_type,
                google_printer);
          },
          py::arg("initializers"),
          py::arg("onnx_opset_version") = 0,
          py::arg("defer_weight_export") = false,
          py::arg("operator_export_type") =
              ::torch::onnx::OperatorExportTypes::ONNX,
          py::arg("google_printer") = false)
      .def(
          "inputs",
          [](Graph& g) {
            return py::make_iterator(g.inputs().begin(), g.inputs().end());
          })
      .def(
          "outputs",
          [](Graph& g) {
            return py::make_iterator(g.outputs().begin(), g.outputs().end());
          })
      // TODO: Iterator invalidation might make this hazardous
      .def(
          "nodes",
          [](Graph& g) {
            return py::make_iterator(g.nodes().begin(), g.nodes().end());
          })
      .def(
          "findNode",
          [](Graph& g, const std::string& kind, bool recurse) {
            return findNode(g.block(), Symbol::fromQualString(kind), recurse);
          },
          "Find Node",
          py::arg("kind"),
          py::arg("recurse") = true)
      .def(
          "findAllNodes",
          [](Graph& g, const std::string& kind, bool recurse) {
            return findAllNodes(
                g.block(), Symbol::fromQualString(kind), recurse);
          },
          "Find all nodes",
          py::arg("kind"),
          py::arg("recurse") = true)
      .def("addInput", [](Graph& g) { return g.addInput(); })
      .def("copy", [](Graph& g) { return g.copy(); })
      .GS(eraseInput)
      .GS(registerOutput)
      .def(
          "create",
          [](Graph& g, const char* str) {
            return g.create(Symbol::fromQualString(str));
          })
      .def(
          "create",
          [](Graph& g, const char* str, size_t noutputs) {
            return g.create(Symbol::fromQualString(str), noutputs);
          })
      .def(
          "create",
          [](Graph& g, const char* str, const std::vector<Value*>& inputs) {
            return g.create(Symbol::fromQualString(str), inputs);
          })
      .def(
          "create",
          [](Graph& g,
             const char* str,
             const std::vector<Value*>& inputs,
             size_t noutputs) {
            return g.create(Symbol::fromQualString(str), inputs, noutputs);
          })
      .def("param_node", [](Graph& g) { return g.block()->param_node(); })
      .def("return_node", [](Graph& g) { return g.block()->return_node(); })
      .def(
          "pretty_print",
          [](Graph& g) {
            std::ostringstream oss;
            g.prettyPrint(oss);
            return oss.str();
          })
      .GS(createFusionGroup)
      .def(
          "createClone",
          [](Graph& g, Node* n, py::object fn) {
            return g.createClone(
                n, [&](Value* e) { return fn(e).cast<Value*>(); });
          })
      .GS(appendNode)
      .GS(prependNode)
      .GS(lint)
      .GS(insertNode);
#undef GS

#define VS(name) def(#name, &Value ::name)
  py::class_<Value, std::unique_ptr<Value, py::nodelete>>(m, "Value")
      .def(
          "__repr__",
          [](Value& n) {
            std::stringstream ss;
            ss << n.uniqueName() << " defined in (" << *n.node() << ")";
            return ss.str();
          })
      .VS(type)
      .VS(setType)
      .VS(inferTypeFrom)
      // skip owningGraph because it returns a raw pointer to a otherwise
      // std::shared_ptr stored graph object, and would cause a double free
      .VS(unique)
      .VS(uniqueName)
      .VS(setUniqueName)
      .VS(offset)
      .VS(uses)
      .VS(replaceAllUsesWith)
      .def("node", [](Value& v) { return v.node(); })
      .def(
          "setTypeAs",
          [](Value* node, Value* other) {
            node->setType(other->type());
            return node;
          })
      .VS(copyMetadata)
      .VS(isCompleteTensor)
      .VS(requires_grad)
      .def("toIValue", [](Value& n) { return toIValue(&n); })
      .def("type", [](Value& v) { return v.type(); });
#undef VS

  py::class_<Block, std::unique_ptr<Block, py::nodelete>>(m, "Block")
      .def(
          "nodes",
          [](Block& b) {
            return py::make_iterator(b.nodes().begin(), b.nodes().end());
          })
      .def(
          "findNode",
          [](Block& b, const std::string& kind, bool recurse) {
            return findNode(&b, Symbol::fromQualString(kind), recurse);
          },
          "Find Node",
          py::arg("kind"),
          py::arg("recurse") = true)
      .def(
          "findAllNodes",
          [](Block& b, const std::string& kind, bool recurse) {
            return findAllNodes(&b, Symbol::fromQualString(kind), recurse);
          },
          "Find all nodes",
          py::arg("kind"),
          py::arg("recurse") = true)
      .def(
          "inputs",
          [](Block& b) {
            return py::make_iterator(b.inputs().begin(), b.inputs().end());
          })
      .def(
          "outputs",
          [](Block& b) {
            return py::make_iterator(b.outputs().begin(), b.outputs().end());
          })
      .def("returnNode", [](Block& b) { return b.return_node(); })
      .def("paramNode", [](Block& b) { return b.param_node(); });

#define NS(name) def(#name, &Node ::name)
  py::class_<Node, std::unique_ptr<Node, py::nodelete>>(m, "Node")
      .def(
          "__repr__",
          [](Node& n) {
            std::stringstream ss;
            ss << n;
            return ss.str();
          })
      .def(
          "getSourceLocation",
          [](Node& n) -> py::object {
            std::stringstream ss;
            if (auto sl = n.getSourceLocation()) {
              sl->highlight(ss);
              return py::str(ss.str());
            } else {
              return py::none();
            }
          })
      .def("hasMultipleOutputs", [](Node& n) { return n.outputs().size() > 1; })
      .def("outputsSize", [](Node& n) { return n.outputs().size(); })
      .NS(kind)
      .def("inputsAt", [](Node& n, size_t i) { return n.inputs().at(i); })
      .def(
          "inputs",
          [](Node& n) {
            return py::make_iterator(n.inputs().begin(), n.inputs().end());
          })
      .def(
          "outputs",
          [](Node& n) {
            return py::make_iterator(n.outputs().begin(), n.outputs().end());
          })
      .def("outputsAt", [](Node& n, size_t i) { return n.outputs().at(i); })
      .def(
          "findNode",
          [](Node& n, const std::string& kind, bool recurse) {
            return findNode(n.blocks(), Symbol::fromQualString(kind), recurse);
          },
          "Find Node",
          py::arg("kind"),
          py::arg("recurse") = true)
      .def(
          "findAllNodes",
          [](Node& n, const std::string& kind, bool recurse) {
            return findAllNodes(
                n.blocks(), Symbol::fromQualString(kind), recurse);
          },
          "Find all nodes",
          py::arg("kind"),
          py::arg("recurse") = true)
      .def("input", [](Node& n) { return n.input(); })
      .def("output", [](Node& n) { return n.output(); })
      .NS(addInput)
      .NS(replaceInput)
      .NS(replaceInputWith)
      .NS(replaceAllUsesWith)
      .NS(insertBefore)
      .NS(insertAfter)
      .NS(moveAfter)
      .NS(moveBefore)
      .NS(removeInput)
      .NS(removeAllInputs)
      .NS(destroy)
      .NS(hasUses)
      .NS(eraseOutput)
      .NS(addOutput)
      .NS(scopeName)
      .NS(isNondeterministic)
      .def(
          "blocks",
          [](Node& n) {
            return py::make_iterator(n.blocks().begin(), n.blocks().end());
          })
      .NS(addBlock)
      .NS(mustBeNone)

#define AS(name) def(#name, &Node::name)
      // methods from Attributes
      .AS(copyAttributes)
      .AS(hasAttributes)
#undef AS
#define AS(name) def(#name, &Node::name##S)
      // The default method names take Symbol, but the string conversion for
      // Symbol you to qualify with attr::. This is not very user friendly
      // for attributes, so expose the string variants instead.
      .AS(hasAttribute)
      .AS(kindOf)
      .AS(removeAttribute)
      .AS(attributeNames)
#undef AS
#define CREATE_ACCESSOR(Kind, method)                          \
  def(#method "_",                                             \
      [](Node& n, const char* name, Kind##Attr::ValueType v) { \
        return n.method##_(Symbol::attr(name), std::move(v));  \
      })                                                       \
      .def(#method, [](Node& n, const char* name) {            \
        return n.method(Symbol::attr(name));                   \
      })
      .CREATE_ACCESSOR(Float, f)
      .CREATE_ACCESSOR(Floats, fs)
      .CREATE_ACCESSOR(String, s)
      .CREATE_ACCESSOR(Strings, ss)
      .CREATE_ACCESSOR(Int, i)
      .CREATE_ACCESSOR(Ints, is)
      .CREATE_ACCESSOR(Graph, g)
      .CREATE_ACCESSOR(Graphs, gs)
#undef CREATE_ACCESSOR
      // Tensor (t_) -- manually written to unwrap the variable into a tensor.
      .def(
          "t_",
          [](Node& n, const char* name, torch::autograd::Variable v) {
            AT_ASSERT(!v.requires_grad());
            return n.t_(Symbol::attr(name), v);
          })
      .def(
          "t",
          [](Node& n, const char* name) { return n.t(Symbol::attr(name)); })
      // Tensors (ts_) -- manually written to unwrap variables into tensors.
      .def(
          "ts_",
          [](Node& n,
             const char* name,
             std::vector<torch::autograd::Variable> vs) {
            std::vector<at::Tensor> tensors;
            tensors.reserve(vs.size());
            for (auto& variable : vs) {
              AT_ASSERT(!variable.requires_grad());
              tensors.push_back(variable);
            }
            return n.ts_(Symbol::attr(name), std::move(tensors));
          })
      .def(
          "ts",
          [](Node& n, const char* name) {
            auto tensors = n.ts(Symbol::attr(name));
            std::vector<torch::autograd::Variable> variables;
            variables.reserve(tensors.size());
            for (auto& tensor : tensors) {
              variables.emplace_back(std::move(tensor));
            }
            return variables;
          })
      .def(
          "z_",
          [](Node& n, const char* name, at::Tensor v) {
            return n.t_(
                Symbol::attr(name),
                autograd::Variable(v.view({})).set_requires_grad(false));
          })
      .def(
          "z",
          [](Node& n, const char* name) { return n.t(Symbol::attr(name)); })
      .def(
          "zs_",
          [](Node& n, const char* name, TensorsAttr::ValueType v) {
            for (auto& i : v) {
              i = autograd::Variable(i.view({})).set_requires_grad(false);
            }
            return n.ts_(Symbol::attr(name), std::move(v));
          })
      .def(
          "zs",
          [](Node& n, const char* name) { return n.ts(Symbol::attr(name)); })
      .def(
          "pyobj",
          [](Node& n) {
            return py::handle(n.expect<PythonOp>()->pyobj.get())
                .cast<py::object>();
          })
      .def("cconv", [](Node& n) { return n.expect<PythonOp>()->cconv; })
      .def("pyname", [](Node& n) { return n.expect<PythonOp>()->name(); })
      .def("scalar_args", [](Node& n) {
        auto op = n.expect<PythonOp>();
        auto scalars = py::list();
        auto append = scalars.attr("append");
        for (auto& arg : op->scalar_args) {
          append(py::handle(arg.get()));
        }
        return scalars;
      });

  using ::c10::Type;
  py::class_<Type, std::shared_ptr<Type>>(m, "Type")
      .def("__repr__", [](Type& t) { return t.python_str(); })
      .def(
          "str",
          [](Type& t) {
            std::ostringstream s;
            s << t;
            return s.str();
          })
      .def("kind", [](const Type& t) { return typeKindToString(t.kind()); })
      .def(
          "dim",
          [](const Type& t) {
            return t.expect<DimensionedTensorType>()->dim();
          })
      .def(
          "sizes",
          [](Type& t) { return t.expect<CompleteTensorType>()->sizes(); })
      .def(
          "strides",
          [](Type& t) { return t.expect<CompleteTensorType>()->strides(); })
      .def(
          "contiguous",
          [](Type& t) {
            return std::static_pointer_cast<Type>(
                t.expect<CompleteTensorType>()->contiguous());
          })
      .def(
          "scalarType",
          [](Type& t) {
            return toString(t.expect<DimensionedTensorType>()->scalarType());
          })
      .def(
          "__eq__",
          [](std::shared_ptr<Type>& self, std::shared_ptr<Type>& other) {
            return *self == *other;
          })
      .def(
          "isSubtypeOf",
          [](std::shared_ptr<Type>& self, std::shared_ptr<Type> other) {
            return self->isSubtypeOf(other);
          });

  py::class_<NumberType, Type, std::shared_ptr<NumberType>>(m, "NumberType")
      .def_static("get", &NumberType::get);
  py::class_<IntType, Type, std::shared_ptr<IntType>>(m, "IntType")
      .def_static("get", &IntType::get);
  py::class_<FloatType, Type, std::shared_ptr<FloatType>>(m, "FloatType")
      .def_static("get", &FloatType::get);
  py::class_<TensorType, Type, std::shared_ptr<TensorType>>(m, "TensorType")
      .def_static("get", &TensorType::get);
  py::class_<BoolType, Type, std::shared_ptr<BoolType>>(m, "BoolType")
      .def_static("get", &BoolType::get);
  py::class_<StringType, Type, std::shared_ptr<StringType>>(m, "StringType")
      .def_static("get", &StringType::get);

  py::class_<TupleType, Type, std::shared_ptr<TupleType>>(m, "TupleType")
      .def(
          py::init([](std::vector<TypePtr> a) { return TupleType::create(a); }))
      .def("elements", [](TupleType& self) {
        std::vector<TypePtr> types;
        for (const auto& type : self.elements()) {
          types.push_back(type);
        }
        return types;
      });
  py::class_<ListType, Type, std::shared_ptr<ListType>>(m, "ListType")
      .def(py::init([](TypePtr a) { return ListType::create(a); }))
      .def_static("ofInts", &ListType::ofInts)
      .def_static("ofTensors", &ListType::ofTensors)
      .def("getElementType", &ListType::getElementType);
  py::class_<DictType, Type, std::shared_ptr<DictType>>(m, "DictType")
      .def(py::init([](TypePtr key, TypePtr value) {
        return DictType::create(key, value);
      }));
  py::class_<OptionalType, Type, std::shared_ptr<OptionalType>>(
      m, "OptionalType")
      .def(py::init([](TypePtr a) { return OptionalType::create(a); }))
      .def_static("ofTensor", &OptionalType::ofTensor)
      .def("getElementType", &OptionalType::getElementType);

  py::class_<Use>(m, "Use")
      .def_readonly("user", &Use::user)
      .def_readonly("offset", &Use::offset);
}
} // namespace jit
} // namespace torch<|MERGE_RESOLUTION|>--- conflicted
+++ resolved
@@ -237,11 +237,7 @@
                 python_serialized_export_map;
             for (auto& kv : export_map) {
               auto t = kv.second;
-<<<<<<< HEAD
-              size_t copy_bytes = t.dtype().itemsize() * t.numel();
-=======
               size_t copy_bytes = t.element_size() * t.numel();
->>>>>>> ea57916d
               // TODO: this is an unecessary copy. In theory we can directly
               // return the map from identifier to Tensor, but we need some API
               // in Python to get raw `bytes` containing the raw tensor data.
