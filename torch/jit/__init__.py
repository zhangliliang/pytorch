import torch._C
from torch.autograd import Variable, function
from torch.serialization import validate_cuda_device
from torch.nn import Module, ModuleList, Parameter, Sequential
from torch.jit.frontend import get_jit_class_def, get_jit_def, get_default_args
import torch.backends.cudnn as cudnn
import torch.jit.annotations
import torch._jit_internal as _jit_internal
from torch._six import with_metaclass, get_function_from_type, \
    string_classes
<<<<<<< HEAD
from torch._jit_internal import ignore  # noqa: F401
=======
from torch._jit_internal import ignore
from torch.jit._pickle import Unpickler
>>>>>>> 24db1667
from ..nn.modules.utils import _single, _pair, _triple, _quadruple, \
    _list_with_default
import torch.testing

import math
from collections import OrderedDict, namedtuple
import textwrap
import sys
import warnings
import weakref
import types
import contextlib
import os
import functools
import copy
import collections
import inspect
import pickle
if sys.version_info[0] > 2:
    import pathlib


def _parse_env(name, default, true_message, false_message):
    value = os.environ.get(name)
    if value is None:
        return default
    if value.lower() in {'1', 'true', 'yes'}:
        return True
    elif value.lower() in {'0', 'false', 'no'}:
        return False
    if value == '1v':
        print(true_message)
        return True
    elif value == '0v':
        print(false_message)
        return False
    raise ValueError('Unknown setting of {}. Try using 0 or 1.'.format(name))


_enabled = _parse_env('PYTORCH_JIT', True, "> Using PyTorch JIT", "> PyTorch JIT DISABLED")
_flatten = torch._C._jit_flatten
_unflatten = torch._C._jit_unflatten
_jit_script_compile = torch._C._jit_script_compile
_jit_script_class_compile = torch._C._jit_script_class_compile

Future = torch._C.Future
_fork = torch._C.fork
_wait = torch._C.wait


@contextlib.contextmanager
def scope(scope_name):
    tracing_state = torch._C._get_tracing_state()
    if tracing_state:
        tracing_state.push_scope(scope_name)
    try:
        yield
    finally:
        if tracing_state:
            tracing_state.pop_scope()


DEFAULT_EXTRA_FILES_MAP = torch._C.ExtraFilesMap()


def load(f, map_location=None, _extra_files=DEFAULT_EXTRA_FILES_MAP):
    r"""
        Load a ``ScriptModule`` previously saved with :func:`save <torch.jit.save>`

        All previously saved modules, no matter their device, are first loaded onto CPU,
        and then are moved to the devices they were saved from. If this fails (e.g. because
        the run time system doesn't have certain devices), an exception is raised.
        However, storages can be dynamically remapped to an alternative set of devices
        using the `map_location` argument. Comparing to :func:`torch.load`, `map_location`
        in this function is simplified, which only accepts a string (e.g., 'cpu', 'cuda:0'),
        or torch.device (e.g., torch.device('cpu'))

        Arguments:
            f: a file-like object (has to implement read, readline, tell, and seek),
                or a string containing a file name
            map_location: can a string (e.g., 'cpu', 'cuda:0'), a device (e.g.,
                torch.device('cpu'))
            _extra_files: map from filename to content. The extra
                filenames given in the map would be loaded and their content
                would be stored in the provided map.


        Returns:
            A ``ScriptModule`` object.

        Example:
            >>> torch.jit.load('scriptmodule.pt')
            # Load ScriptModule from io.BytesIO object
            >>> with open('scriptmodule.pt', 'rb') as f:
                    buffer = io.BytesIO(f.read())
            # Load all tensors to the original device
            >>> torch.jit.load(buffer)
            # Load all tensors onto CPU, using a device
            >>> torch.jit.load(buffer, map_location=torch.device('cpu'))
            # Load all tensors onto CPU, using a string
            >>> torch.jit.load(buffer, map_location='cpu')
            # Load with extra files.
            >>> files = {'metadata.json' : ''}
            >>> torch.jit.load('scriptmodule.pt', _extra_files = files)
            >>> print (files['metadata.json'])
    """
    m = ScriptModule()

    def module_lookup(names):
        curr = m
        for name in names:
            if not hasattr(curr, name):
                setattr(curr, name, ScriptModule())
            curr = getattr(curr, name)
        return curr
    if isinstance(f, string_classes):
        if not os.path.exists(f):
            raise ValueError("The provided filename {} does not exist".format(f))
    if isinstance(map_location, string_classes):
        map_location = torch.device(map_location)
    elif not (map_location is None or
              isinstance(map_location, torch.device)):
        raise ValueError("map_location should be either None, string or torch.device, "
                         "but got type: " + str(type(map_location)))
    if (str(map_location).startswith('cuda')):
        validate_cuda_device(map_location)

    if isinstance(f, str) or \
            (sys.version_info[0] == 2 and isinstance(f, unicode)) or \
            (sys.version_info[0] == 3 and isinstance(f, pathlib.Path)):
        torch._C.import_ir_module(module_lookup, f, map_location, _extra_files)
    else:
        torch._C.import_ir_module_from_buffer(module_lookup, f.read(), map_location, _extra_files)

    return m


def save(m, f, _extra_files=DEFAULT_EXTRA_FILES_MAP):
    """
        Saves a ScriptModule to a file.

        Args:
            m: a ScriptModule to save
            f: a file-like object (has to implement write and flush) or a string
               containing a file name
            _extra_files: Map from filename to contents which will be stored as part of 'f'

        .. warning::
            If you are using Python 2, torch.save does NOT support StringIO.StringIO
            as a valid file-like object. This is because the write method should return
            the number of bytes written; StringIO.write() does not do this.

            Please use something like io.BytesIO instead.

        Example:
            >>> m = torch.jit.ScriptModule()
            >>> # Save to file
            >>> torch.jit.save(m, 'scriptmodule.pt')
            >>> # Save to io.BytesIO buffer
            >>> buffer = io.BytesIO()
            >>> torch.jit.save(m, buffer)
            >>> # Save with extra files
            >>> extra_files = torch._C.ExtraFilesMap()
            >>> extra_files['foo.txt'] = 'bar'
            >>> torch.jit.save(m, 'scriptmodule.pt', _extra_files=extra_files)
    """
    if isinstance(f, str) or \
            (sys.version_info[0] == 2 and isinstance(f, unicode)) or \
            (sys.version_info[0] == 3 and isinstance(f, pathlib.Path)):
        m.save(f, _extra_files=_extra_files)
    else:
        ret = m.save_to_buffer(_extra_files=_extra_files)
        f.write(ret)


def get_trace_graph(f, args=(), kwargs=None, _force_outplace=False, return_inputs=False):
    """
    Trace a function or model, returning a tuple consisting of the both the
    *trace* of an execution, as well as the original return value. If return_inputs,
    also returns the trace inputs as part of the tuple

    Tracing is guaranteed not to change the semantics of the function/module
    that is traced.

    Arguments:
        f (torch.nn.Module or function): the function or module
            to be traced.
        args (tuple or Tensor): the positional arguments to pass to the
            function/module to be traced.  A non-tuple is assumed to
            be a single positional argument to be passed to the model.
        kwargs (dict): the keyword arguments to pass to the function/module
            to be traced.

    Example: Trace a cell.

        >>> trace, out = jit.trace(nn.LSTMCell(), (input, hidden))
        >>> print(trace)
    """
    if kwargs is None:
        kwargs = {}
    if not isinstance(args, tuple):
        args = (args,)
    return LegacyTracedModule(f, _force_outplace, return_inputs)(*args, **kwargs)


def _unique_state_dict(module, keep_vars=False):
    state_dict = module.state_dict(keep_vars=keep_vars)
    filtered_dict = type(state_dict)()
    seen_ids = set()
    for k, v in state_dict.items():
        if id(v) in seen_ids:
            continue
        seen_ids.add(id(v))
        filtered_dict[k] = v
    return filtered_dict


def _create_interpreter_name_lookup_fn(frames_up=1):
    def _get_interpreter_name_for_var(var):
        frame = inspect.currentframe()
        i = 0
        while i < frames_up + 1:
            frame = frame.f_back
            i += 1

        f_locals = frame.f_locals
        f_globals = frame.f_globals

        for k, v in f_locals.items():
            if isinstance(v, torch.Tensor) and var is v:
                return k if k != 'self' else ''
        for k, v in f_globals.items():
            if isinstance(v, torch.Tensor) and var is v:
                return k if k != 'self' else ''
        return ''
    return _get_interpreter_name_for_var


class LegacyTracedModule(Module):
    def __init__(self, inner, force_outplace=False, return_inputs=False):
        super(LegacyTracedModule, self).__init__()
        # inner may be a Module, or it may be an arbitrary callable
        # If it's a Module, we get its parameters automatically, which lets
        # us avoid a special casing functions versus modules.
        self.inner = inner
        self._force_outplace = force_outplace
        self._return_inputs = return_inputs

    def forward(self, *args):
        in_vars, in_desc = _flatten(args)
        # NOTE: use full state, because we need it for BatchNorm export
        # This differs from the compiler path, which doesn't support it at the moment.
        module_state = list(_unique_state_dict(self, keep_vars=True).values())
        trace, all_trace_inputs = torch._C._tracer_enter(*(in_vars + module_state))
        ret_inputs = tuple(x.clone() for x in all_trace_inputs)
        torch._C._tracer_set_force_outplace(self._force_outplace)
        torch._C._tracer_set_get_unique_name_fn(_create_interpreter_name_lookup_fn())
        try:
            trace_inputs = _unflatten(all_trace_inputs[:len(in_vars)], in_desc)
            out = self.inner(*trace_inputs)
            out_vars, _ = _flatten(out)
            torch._C._tracer_exit(tuple(out_vars))
        except Exception:
            torch._C._tracer_abandon()
            raise
        if self._return_inputs:
            return trace, out, ret_inputs
        else:
            return trace, out


def _clone_inputs(args):
    def clone_input(a):
        if a is None:
            return None
        elif isinstance(a, torch.Tensor):
            # TODO: figure out one liner to .clone() and set requires_grad
            v = Variable(a.data.clone(), requires_grad=a.requires_grad)
            if a.grad is not None:
                v.grad = clone_input(v.grad)
            return v
        else:
            return a.clone()
    return function._nested_map(lambda x: isinstance(x, torch.Tensor),
                                clone_input, condition_msg="tensors")(args)


# This is purely for developer debugging.  We are not going to advertise it.
_JIT_DUMP = os.environ.get('PYTORCH_JIT_DUMP', False)
_JIT_TIME = os.environ.get('PYTORCH_JIT_TIME', False)  # CUDA-only timing
_JIT_DISABLE = os.environ.get('PYTORCH_JIT_DISABLE', False)
_JIT_STATS = os.environ.get('PYTORCH_JIT_STATS', False)


def _dump_trace(trace_name, pass_name, input_key, trace):
    if not _JIT_DUMP:
        return

    import torch.contrib._graph_vis as graph_vis

    filename = "{}_{}".format(trace_name, pass_name)
    # TODO: Also paste out the backtrace when the trace was compiled
    # (and maybe also when it was run?)
    with open(filename + ".ir", "w") as f:
        f.write("Input key: {}\n\n{}".format(input_key, str(trace)))
    graph_vis.write(trace.graph(), filename + ".html")


@contextlib.contextmanager
def _time(trace_name, name, time=True):
    if (not _JIT_TIME and not time) or not torch.cuda.is_available():
        yield
        return
    stream = torch.cuda.current_stream()
    start = torch.cuda.Event(enable_timing=True)
    end = torch.cuda.Event(enable_timing=True)
    stream.record_event(start)
    try:
        yield
    finally:
        stream.record_event(end)
        end.synchronize()
        print("{} {} time: {} ms".format(trace_name, name, start.elapsed_time(end)))


def verify(model, args, loss_fn=torch.sum, devices=None):
    """
    Verify that a JIT compiled model has the same behavior as its uncompiled
    version along with its backwards pass.  If your model returns multiple
    outputs, you must also specify a `loss_fn` to produce a loss for which
    the backwards will be computed.

    This function has side-effects (e.g., it executes your model / saves and loads
    parameters), so don't expect the model to come out exactly the same as what
    you passed in.

    Arguments:
        model (compiled torch.nn.Module or function): the module/function to be
            verified.  The module/function definition MUST have been decorated with
            `@torch.jit.compile`.
        args (tuple or Tensor): the positional arguments to pass to the
            compiled function/module to be verified.  A non-tuple is assumed to
            be a single positional argument to be passed to the model.
        loss_fn (function, optional): the loss function to be applied to
            the output of the model, before backwards is invoked.  By default,
            we assume that a model returns a single result, and we :func:`torch.sum`
            before calling backwards; if this is inappropriate, you can pass your
            own loss function.  Note that if a model returns a tuple of results,
            these are passed as separate positional arguments to `loss_fn`.
        devices (iterable of device IDs, optional): the GPU devices which the
            compiled module will be run on.  This determines the RNG state we
            must save when running both compiled and uncompiled versions of the model.
    """
    # TODO: In principle, we track device information in our trace, so it
    # should be possible to check if our execution actually obeyed the 'devices'
    # the user provided.

    # TODO: Consider adding a utility function to torch.jit to test
    # for this case
    if not isinstance(model, torch._C.CompiledFunction):
        raise TypeError("Cannot verify an uncompiled module.  Add @torch.jit.compile to compile it")
    is_module = isinstance(model, Module)

    if not isinstance(args, tuple):
        args = (args,)

    saved_args = _clone_inputs(args)
    if is_module:
        saved_state = copy.deepcopy(model.state_dict())

    def run_fwd_bwd(args, force_trace=False, assert_compiled=False):
        params = list(model.parameters()) if is_module else []
        in_vars, _ = _flatten((args, params))
        # We use a special API to reset the trace and compile it from scratch.
        compiled_fn = model
        if force_trace:
            compiled_fn.clear_cache()
        if assert_compiled:
            hits = compiled_fn.hits
        out = model(*args)
        if assert_compiled and compiled_fn.hits == hits:
            raise RuntimeError("failed to use the compiled function")
        if not isinstance(out, tuple):
            out = (out, )
        if loss_fn == torch.sum and len(out) != 1:
            raise ValueError(("Model returns {} outputs, but default loss function "
                              "(torch.sum) can only handle a single output").format(len(out)))
        out_vars, _ = _flatten(out)
        saved_outs = [v.data.clone() for v in out_vars]
        loss = loss_fn(*out)
        grads = torch.autograd.grad([loss], in_vars)
        # TODO: I'm not sure if the clone here is necessary but it is safer
        saved_grads = [v.data.clone() for v in grads]
        return (saved_outs, saved_grads)

    with torch.random.fork_rng(devices, _caller="torch.jit.verify"):
        uncompiled_outs, uncompiled_grads = run_fwd_bwd(args, force_trace=True)
        assert model.has_trace_for(*args)

    if is_module:
        model.load_state_dict(saved_state)
    compiled_outs, compiled_grads = run_fwd_bwd(args, assert_compiled=True)

    _verify_equal(uncompiled_outs, compiled_outs)
    _verify_equal(uncompiled_grads, compiled_grads)


def _verify_equal(xs, ys):
    for x, y in zip(xs, ys):
        if x.sub(y).abs().max() > 1e-6:
            raise RuntimeError("JIT and real computation mismatch")


def indent(s):
    return '\n'.join(['\t' + line for line in s.splitlines()])


class TracingCheckError(Exception):
    def __init__(self, graph_diff_error, tensor_compare_error, extra_msg=None):
        self.message = 'Tracing failed sanity checks!\n'
        if extra_msg is not None:
            self.message += extra_msg + '\n'
        if graph_diff_error is not None:
            self.message += 'ERROR: Graphs differed across invocations!\n'
            self.message += indent(graph_diff_error) + '\n'
        if tensor_compare_error is not None:
            self.message += 'ERROR: Tensor-valued Constant nodes differed in value ' \
                            'across invocations. This often indicates that the tracer has' \
                            ' encountered untraceable code.\n'
            self.message += indent(tensor_compare_error) + '\n'
        super(TracingCheckError, self).__init__(self.message)


# Check the traced module against a set of user-provided validation inputs
@torch.no_grad()
def _check_trace(check_inputs, func, executor_options, module, check_tolerance, force_outplace):
    # Note: tracing is independent of optimizations, which consume the trace
    executor_options['optimize'] = False
    for inputs in check_inputs:
        if isinstance(inputs, torch.Tensor):
            inputs = (inputs,)
        check_mod = torch.jit.trace(
            func,
            _clone_inputs(inputs),
            check_trace=False,
            _force_outplace=force_outplace,
            **executor_options)

        def graph_diagnostic_info():
            mod_canonicalized = torch._C._jit_pass_canonicalize(module.graph)
            torch._C._jit_pass_erase_shape_information(mod_canonicalized)
            check_canonicalized = torch._C._jit_pass_canonicalize(check_mod.graph)
            torch._C._jit_pass_erase_shape_information(check_canonicalized)

            graph_diff_errors = None
            if str(mod_canonicalized) != str(check_canonicalized):
                import difflib
                graph_diff = difflib.ndiff(str(mod_canonicalized).splitlines(True),
                                           str(check_canonicalized).splitlines(True))
                graph_diff_errors = 'Graph diff:\n' + indent(''.join(graph_diff)) + '\n'

                for n_mod, n_check in zip(mod_canonicalized.nodes(), check_canonicalized.nodes()):
                    if str(n_mod) != str(n_check):
                        graph_diff_errors += 'First diverging operator:\n'
                        node_diff = difflib.ndiff(str(n_mod).splitlines(True),
                                                  str(n_check).splitlines(True))
                        source_printout = 'Node diff:\n' + indent(''.join(node_diff)) + '\n'
                        mod_stack = n_mod.getSourceLocation()
                        if mod_stack:
                            source_printout += 'Trace source location:\n' + indent(mod_stack) + '\n'
                        check_stack = n_check.getSourceLocation()
                        if check_stack:
                            source_printout += 'Check source location:\n' + indent(check_stack) + '\n'
                        graph_diff_errors += source_printout

                        break  # For now, only print out the first pair of nodes that diverges

            tensor_compare_errors = None
            # Check Tensor-valued constant nodes
            for n_mod, n_check in zip(mod_canonicalized.nodes(), check_canonicalized.nodes()):
                if n_mod.kind() != n_check.kind():
                    break  # Graphs have already diverged

                if n_mod.kind() == 'prim::Constant' and not (n_mod.mustBeNone() or n_check.mustBeNone()):
                    if n_mod.kindOf('value') != 't' or n_check.kindOf('value') != 't':
                        continue

                    mod_tensor_val = n_mod.t('value')
                    check_tensor_val = n_check.t('value')

                    try:
                        torch.testing.assert_allclose(mod_tensor_val, check_tensor_val)
                    except (RuntimeError, AssertionError) as e:
                        if tensor_compare_errors is None:
                            tensor_compare_errors = ''
                        tensor_compare_errors += 'Node:\n' + indent(str(n_mod)) + '\n'
                        compare_stack = n_mod.getSourceLocation()
                        if compare_stack:
                            tensor_compare_errors += 'Source Location:\n' + indent(compare_stack) + '\n'
                        tensor_compare_errors += 'Comparison exception: ' + indent(str(e))

                        break  # For now, only print the first diverging pair

            return graph_diff_errors, tensor_compare_errors

        def wrap_retval(x):
            return x if isinstance(x, tuple) else (x,)

        def run_mod_and_filter_tensor_outputs(mod, inputs, running_what):
            try:
                outs = wrap_retval(mod(*_clone_inputs(inputs)))
                outs = [out for out in outs if isinstance(out, torch.Tensor)]
                return outs
            except Exception as e:
                raise TracingCheckError(*graph_diagnostic_info(),
                                        extra_msg='Encountered an exception while running the ' + running_what +
                                                  ' with test inputs.\nException:\n' + indent(str(e)))

        has_warned = [False]

        def maybe_warn_nondeterministic():
            if has_warned[0]:
                return
            has_warned[0] = True
            nondeterm_ops = [op for op in module.graph.nodes() if op.isNondeterministic()]
            if len(nondeterm_ops) > 0:
                nondeterministic_ops_warning = "Trace had nondeterministic nodes. "
                nondeterministic_ops_warning += "Did you forget call .eval() on your model? Nodes:\n"
                nondeterministic_ops_warning += "\n".join([indent(str(op)) for op in nondeterm_ops][:20])
                nondeterministic_ops_warning += "\nThis may cause errors in trace checking. To disable trace checking,"\
                                                " pass check_trace=False to torch.jit.trace()"
                warnings.warn(nondeterministic_ops_warning, category=TracerWarning, stacklevel=5)

        def compare_outputs(original, reference, match_what):
            all_ok = True
            for i, (orig, ref) in enumerate(zip(original, reference)):
                try:
                    torch.testing.assert_allclose(orig.double(), ref.double(), rtol=check_tolerance,
                                                  atol=torch.testing._get_default_tolerance(orig, ref)[1])
                except AssertionError as e:
                    maybe_warn_nondeterministic()
                    warnings.warn('Output nr ' + str(i + 1) + '. of the traced function does not match '
                                  'the corresponding output of the ' + match_what + '. Detailed error:\n' + str(e),
                                  category=TracerWarning, stacklevel=4)
                    all_ok = False

            return all_ok

        traced_outs = run_mod_and_filter_tensor_outputs(module, inputs, 'trace')
        fn_outs = run_mod_and_filter_tensor_outputs(func, inputs, 'Python function')
        if compare_outputs(traced_outs, fn_outs, 'Python function'):
            check_outs = run_mod_and_filter_tensor_outputs(check_mod, inputs, 'repeated trace')
            compare_outputs(traced_outs, check_outs, 'repeated trace')

        diag_info = graph_diagnostic_info()
        if any(info is not None for info in diag_info):
            raise TracingCheckError(*diag_info)


class TracerWarning(Warning):
    @staticmethod
    def ignore_lib_warnings():
        # We ignore warnings from all submodules excluding the JIT, because we need them e.g. for _check_trace
        warnings.filterwarnings('ignore', category=TracerWarning, module='torch.(?!jit)')


# We ignore the tracer warnings coming form inside the library, because all our shape
# checks in nn will trigger them.
TracerWarning.ignore_lib_warnings()
torch._C._tracer_warn_use_python()


def trace(func,
          example_inputs,
          optimize=True,
          check_trace=True,
          check_inputs=None,
          check_tolerance=1e-5,
          _force_outplace=False,
          _module_class=None):
    """
    Trace a function and return an executable trace that will be optimized
    using just-in-time compilation.

    .. warning::

        Tracing only correctly records functions and modules which are not data
        dependent (e.g., have conditionals on data in tensors) and do not have
        any untracked external dependencies (e.g., perform input/output or
        access global variables). If you trace such models, you may silently get
        incorrect results on subsequent invocations of the model. The tracer
        will try to emit warnings when doing something that may cause an
        incorrect trace to be produced.

    Arguments:
        func (callable or torch.nn.Module):  a python function or torch.nn.Module
                                             that will be run with example_inputs.
                                             arguments and returns to func must be Tensors
                                             or (possibly nested) tuples that
                                             contain tensors.
        example_inputs (tuple):  a tuple of example inputs that will be passed to the function
                                 while tracing. The resulting trace can be run with
                                 inputs of different types and shapes assuming the traced operations
                                 support those types and shapes. example_inputs may also be a single
                                 Tensor in which case it is automatically wrapped in a tuple

    Keyword arguments:
        optimize (bool, optional): whether or not to apply optimizations.  Default: ``True``.
        check_trace (bool, optional): check if the same inputs run through
                                      traced code produce the same outputs. Default: ``True``. You might want
                                      to disable this if, for example, your network contains non-
                                      deterministic ops or if you are sure that the network is correct despite
                                      a checker failure.

        check_inputs (list of tuples, optional): A list of tuples of input arguments that should be used
                                                 to check the trace against what is expected. Each tuple
                                                 is equivalent to a seet of input arguments that would
                                                 be specified in ``args``. For best results, pass in a
                                                 set of checking inputs representative of the space of
                                                 shapes and types of inputs you expect the network to see.
                                                 If not specified, the original ``args`` is used for checking
        check_tolerance (float, optional): Floating-point comparison tolerance to use in the checker procedure.
                                           This can be used to relax the checker strictness in the event that
                                           results diverge numerically for a known reason, such as operator fusion.

    Returns:
        A ``ScriptModule`` object with a single ``forward()`` method containing the traced code.
        When func is a ``torch.nn.Module``, the returned ``ScriptModule`` will have the same set of
        sub-modules and parameters as func.

    Example:
       >>> def f(x):
       ...     return x * 2
       >>> traced_f = torch.jit.trace(f, torch.rand(1))

    """
    if not _enabled:
        return func
    executor_options = {'optimize': bool(optimize)}
    # Special case for common case of passing a single Tensor
    if isinstance(example_inputs, torch.Tensor):
        example_inputs = (example_inputs,)
    # done primarily so that weird iterables fail here and not pybind11 code
    elif not isinstance(example_inputs, tuple):
        example_inputs = tuple(example_inputs)
    if _module_class:
        module = _module_class(func, **executor_options)
    else:
        module = TopLevelTracedModule(func, **executor_options)
    var_lookup_fn = _create_interpreter_name_lookup_fn(0)
    module._create_method_from_trace('forward', func, example_inputs,
                                     var_lookup_fn, _force_outplace)

    # Check the trace against new traces created from user-specified inputs
    if check_trace:
        if check_inputs is not None:
            _check_trace(check_inputs, func, executor_options, module, check_tolerance, _force_outplace)
        else:
            _check_trace([example_inputs], func, executor_options, module, check_tolerance, _force_outplace)

    return module


class CompilationUnit(object):
    def __init__(self, lang=None, optimize=True, _frames_up=0):
        self.module = torch._C.ScriptModule()
        self.module._set_optimized(optimize)
        if lang is not None:
            self.define(lang, _frames_up=_frames_up + 1)
        self.optimize = optimize

    def define(self, lang, rcb=None, _frames_up=0):
        if not rcb:
            rcb = _jit_internal.createResolutionCallback(_frames_up + 1)
        self.module._define(lang, rcb, False)

    def __getattr__(self, attr):
        return self.module._get_method(attr)


def _try_get_dispatched_fn(fn):
    if not callable(fn):
        return None
    return _jit_internal.boolean_dispatched.get(fn)


def _try_get_overloaded_fn(fn):
    if not hasattr(fn, '__self__') or not isinstance(fn.__self__, ScriptModule):
        # Only allow overloads for bound methods
        return None
    overloads = fn.__self__._overloads.get(fn.__name__, None)
    if overloads is None:
        return None
    return [getattr(fn.__self__, overload) for overload in overloads]


def _try_compile_weak_script(fn):
    entry = _jit_internal.compiled_weak_fns.get(fn)
    if entry is None:
        return None
    if entry["status"] == _jit_internal.COMPILATION_PENDING:
        compiled_fn = torch.jit.script(fn, True, 0, entry["rcb"])
        del entry["rcb"]
        _jit_internal.compiled_weak_fns[fn]["compiled_fn"] = compiled_fn
        entry["status"] = _jit_internal.COMPILED
        return compiled_fn
    else:
        return entry["compiled_fn"]


# ScriptClasses must be new-style classes because we construct them using their
# __new__ method.
def _is_new_style_class(cls):
    if hasattr(cls, '__class__'):
        return ('__dict__' in dir(cls) or hasattr(cls, '__slots__'))


def script(obj, optimize=True, _frames_up=0, _rcb=None):
    if not _enabled:
        return obj
    if _rcb is None:
        _rcb = _jit_internal.createResolutionCallback(_frames_up + 1)
    mod = ScriptModule()
    if inspect.isclass(obj):
        if not _is_new_style_class(obj):
            raise RuntimeError("TorchScript classes must be new-style classes. Please inherit from 'object'")
        ast = get_jit_class_def(obj)
        _jit_script_class_compile(mod, ast, _rcb)
        _add_script_class(obj, obj.__name__)
        return obj
    else:
        ast = get_jit_def(obj)
        _jit_script_compile(mod, ast, _rcb, get_default_args(obj))
    # Forward docstrings
    mod.__doc__ = obj.__doc__
    return mod


ScriptMethodStub = namedtuple('ScriptMethodStub', ('resolution_callback', 'def_', 'original_method'))


def script_method(fn, _rcb=None):
    if not _enabled:
        return fn
    # NOTE: we need to traverse two frames here because the meta-class frame
    # for ScriptModule will be present, as opposed to invoking @script on a
    # a function or invoking define() on a CompilationUnit.
    # The stack will look like:
    #
    # 0. createResolutionCallback()
    # 1. script_method()
    # 2. ScriptModule metaclass frame
    # 3. Surrounding scope
    #
    # createResolutionCallback internally adds 1 to get us to the scope of this
    # function (the calling function). Adding 2 gets us to the proper surrounding scope.
    if _rcb is None:
        _rcb = _jit_internal.createResolutionCallback(frames_up=2)
    ast = get_jit_def(fn, self_name="ScriptModule")
    return ScriptMethodStub(_rcb, ast, fn)


def _try_get_weak_module(mod):
    """
    Get the WeakScriptModuleProxy corresponding to mod if it exists
    """
    if not isinstance(mod, Module):
        return None
    return _jit_internal.weak_modules.get(mod)


def _try_get_ignored_op(fn):
    if not callable(fn):
        return False
    if hasattr(fn, '__func__'):
        fn = fn.__func__
    return fn in _jit_internal.ignored_fns


def _is_weak_type(cls):
    """
    Check if a type has been annotated with `weak_module`
    """
    return cls in _jit_internal.weak_types


# These OrderedDictWrapper classes replace the actual OrderedDicts in
# module with versions that get/set properties inside of script::Module.
# This allows us to reuse most of nn.Module while still storing the
# data in C++.
# Each OrderedDict needs to support:
#  x not in view
#  x in view
#  view[name] = ...
#  view.values()
#  del view[name]
#  view.items()
#  view.keys()
#  len(view)

class OrderedDictWrapper(object):
    def __init__(self, module):
        self.module_ref = weakref.ref(module)

    @property
    def module(self):
        r = self.module_ref()
        if r is None:
            raise RuntimeError("_parameters or _modules alive after module is dead")
        return r

    def keys(self):
        return [k for k, v in self.items()]

    def values(self):
        return [v for k, v in self.items()]

    def __delitem__(self, k):
        raise RuntimeError("cannot delete methods or parameters of a script module")

    def items(self):
        raise NotImplementedError

    def __contains__(self, k):
        raise NotImplementedError

    def __getitem__(self, k):
        raise NotImplementedError

    def __setitem__(self, k, v):
        raise NotImplementedError


class OrderedModuleDict(OrderedDictWrapper):
    def __init__(self, module):
        super(OrderedModuleDict, self).__init__(module)
        # contains _both_ script modules and non-script python-only modules

        # because script modules are subclassed in python and the
        # C++ script::Module class will not hold references to them,
        # to ensure that you always get the same python value here
        # we store it in the python dict as well
        self._python_modules = OrderedDict()

    def items(self):
        r = self._python_modules.items()
        return r

    def __contains__(self, k):
        return k in self._python_modules

    def __setitem__(self, k, v):
        if k in self._python_modules:
            raise RuntimeError("cannot re-assign modules in a ScriptModule")
        if isinstance(v, ScriptModule):
            self.module._register_module(k, v)

        self._python_modules[k] = v

    def __getitem__(self, k):
        return self._python_modules[k]


class OrderedParameterDict(OrderedDictWrapper):
    def __init__(self, module):
        super(OrderedParameterDict, self).__init__(module)

    def items(self):
        return [(name, param) for name, param in self.module._get_parameters()]

    def __setitem__(self, k, v):
        self.module._register_parameter(k, v, False)

    def __contains__(self, k):
        return self.module._has_parameter(k)

    def __getitem__(self, k):
        if k not in self:
            raise KeyError(k)
        return self.module._get_parameter(k)


class OrderedBufferDict(OrderedDictWrapper):
    def __init__(self, module):
        super(OrderedBufferDict, self).__init__(module)

    def items(self):
        return [(name, param) for name, _, param in
                self.module._get_attributes() if isinstance(param, torch.Tensor)]

    def __setitem__(self, k, v):
        self.module._register_buffer(k, v)

    def __contains__(self, k):
        return self.module._has_buffer(k)

    def __getitem__(self, k):
        if k not in self:
            raise KeyError(k)
        return self.module._get_buffer(k)

# base types that can be constants
# in addition, tuples and lists of these base types are also considered constants
# If you edit this list, then you also need to edit the handlers in
# ConstantValue in jit/script/init.cpp
_constant_types = (bool, float, int, str, type(None), types.FunctionType, torch.device, torch.layout, torch.dtype)


def _get_valid_constant(attr, v):
    if isinstance(v, _constant_types):
        return v
    elif isinstance(v, tuple) or isinstance(v, list):
        return tuple(_get_valid_constant(attr, x) for x in v)
    constants = ", ".join(typ.__name__ for typ in _constant_types)
    raise TypeError(textwrap.dedent("""
        '{}' object for attribute '{}' is not a valid constant.
        Valid constants are:
          1. a nn.ModuleList
          2. a value of type {{{}}}
          3. a list or tuple of (2)
        """.format(type(v).__name__, attr, constants)))


def _create_methods_from_stubs(self, stubs):
    defs = [m.def_ for m in stubs]
    rcbs = [m.resolution_callback for m in stubs]
    defaults = [get_default_args(m.original_method) for m in stubs]
    self._create_methods(defs, rcbs, defaults)

# For each user-defined class that subclasses ScriptModule this meta-class,
# (1) finds all the methods annotated with @script_method
# in a ScriptModule and removes them from the class attributes, and
# (2) puts a wrapper around the class's __init__ method to register
# all of the script_methods with the module after the original __init__
# has run. This has to occur after the user-defined __init__ so that
# submodules and parameters are initialized _before_ the script compiler
# resolve references to `self.param` or `self.module`.


class ScriptMeta(type(torch._C.ScriptModule)):
    # this has to inherit from pybind11's metaclass otherwise we get
    # issues because ScriptModule inherits from torch._C.ScriptModule,
    # a pybind11 type
    def __init__(self, name, bases, attrs):
        # find all the script methods
        self._original_methods = {}
        methods = []
        for k, v in sorted(attrs.items()):
            if isinstance(v, ScriptMethodStub):
                delattr(self, k)
                methods.append(v)
                self._original_methods[v.original_method.__name__] = v.original_method
        # after the user's __init__ register all the script methods
        # with the module
        original_init = getattr(self, '__init__', lambda self: None)
        super_constants = getattr(super(self), '_constants_set', set())
        self._constants_set = set(getattr(self, '__constants__', ())).union(super_constants)
        self._overloads = dict(getattr(self, '__overloads__', {}))

        cls = self

        @functools.wraps(original_init)
        def init_then_register(self, *args, **kwargs):
            # ensure even if the user forgets to call super that
            # the pybind object is initialized so it will not segfault
            # run this once, before the most-derived __init__ is called
            if cls is type(self):
                torch._C.ScriptModule.__init__(self)
            original_init(self, *args, **kwargs)
            _create_methods_from_stubs(self, methods)

        self.__init__ = init_then_register
        return super(ScriptMeta, self).__init__(name, bases, attrs)


if _enabled:
    class ScriptModule(with_metaclass(ScriptMeta, torch._C.ScriptModule, Module)):
        r"""
        The core data structure in TorchScript is the ``ScriptModule``. It is an
        analogue of torch's nn.Module and represents an entire model as a tree of
        submodules. Like normal modules, each individual module in a ScriptModule can
        have submodules, parameters, and methods. In nn.Modules methods are implemented
        as Python functions, but in ScriptModules methods typically implemented as
        *TorchScript* functions,  a statically-typed subset of Python that contains all
        of PyTorch's built-in Tensor operations. This difference allows your
        ScriptModules code to run without the need for a Python interpreter.

        ScriptModules and the TorchScript functions inside of them can be created in
        two ways:

        **Tracing:**

            Using ``torch.jit.trace``, you can take an existing module or python
            function, provide example inputs, and we run the function, recording the
            operations performed on all the tensors. We turn the resulting recording
            into a TorchScript method that is installed as the ``forward`` method of a
            ScriptModule. This module also contains any parameters that the original
            module had as well.

            Example::

                import torch
                def foo(x, y):
                    return 2*x + y
                traced_foo = torch.jit.trace(foo, (torch.rand(3), torch.rand(3)))

            .. note::
                Tracing a *function* will produce a ``ScriptModule`` with a single
                ``forward`` method that implements that function, and that contains
                no parameters.

            Example::

                import torch
                import torchvision
                traced_net = torch.jit.trace(torchvision.models.resnet18(),
                                             torch.rand(1, 3, 224, 224))

            .. note::

                Tracing only records operations done when the given function is run on the given
                tensors. Therefore, the returned ``ScriptModule`` will always run the same traced
                graph on any input. This has some important implications when your module is
                expected to run different sets of operations, depending on the input and/or the
                module state. For example,

                    + Tracing will not record any control-flow like if statements or loops. When
                      this control-flow is constant across your module, this is fine and it often
                      just inlines configuration decisions. But sometimes the control-flow is
                      actually part of the model itself. For instance, a recurrent network is
                      a loop over the (possibly dynamic) length of an input sequence.

                    + In the returned ``ScriptModule``, operations that have different behaviors
                      in ``training`` and ``eval`` modes will always behave as if it is in the
                      mode it was in during tracing, no matter which mode the ``ScriptModule``
                      is in.

                In cases like these, tracing would not be appropriate and scripting is a better
                choice.

        **Scripting:**

            You can write TorchScript code directly using Python syntax. You do this
            using the ``torch.jit.script`` annotation (for functions) or
            ``torch.jit.script_method`` annotation (for methods) on subclasses of
            ScriptModule. With this annotation the body of the annotated function is
            directly translated into TorchScript. TorchScript itself is a subset of
            the Python language, so not all features in python work, but we provide
            enough functionality to compute on tensors and do control-dependent
            operations.

            Example::

                import torch
                @torch.jit.script
                def foo(x, y):
                    if x.max() > y.max():
                        r = x
                    else:
                        r = y
                    return r

            .. note::
                A script *function* annotation will construct a ScriptModule
                with a single ``forward`` method that implements that function,
                and that contains no parameters.

            Example::

              import torch
              class MyModule(torch.jit.ScriptModule):
                  def __init__(self, N, M):
                      super(MyModule, self).__init__()
                      self.weight = torch.nn.Parameter(torch.rand(N, M))

                  @torch.jit.script_method
                  def forward(self, input):
                      return self.weight.mv(input)

            Example::

                import torch
                import torch.nn as nn
                import torch.nn.functional as F
                from torch.jit import ScriptModule, script_method, trace

                class MyScriptModule(ScriptModule):
                    def __init__(self):
                        super(MyScriptModule, self).__init__()
                        # trace produces a ScriptModule's conv1 and conv2
                        self.conv1 = trace(nn.Conv2d(1, 20, 5), torch.rand(1, 1, 16, 16))
                        self.conv2 = trace(nn.Conv2d(20, 20, 5), torch.rand(1, 20, 16, 16))

                    @script_method
                    def forward(self, input):
                      input = F.relu(self.conv1(input))
                      input = F.relu(self.conv2(input))
                      return input
        """

        def __init__(self, optimize=True):
            # must be before Module.init since the field is used in __getattr__
            Module.__init__(self)
            self._set_optimized(optimize)
            self._parameters = OrderedParameterDict(self)
            self._buffers = OrderedBufferDict(self)
            self._modules = OrderedModuleDict(self)

        def __getattr__(self, attr):
            if self._has_method(attr):
                if attr in self.__class__._original_methods:
                    original_method = self.__class__._original_methods[attr]
                    script_method = self._get_method(attr)
                    return functools.wraps(original_method)(script_method)
                else:
                    return self._get_method(attr)
            if attr == 'graph' and self._has_method('forward'):
                return self.__getattr__('forward').graph
            if self._has_attribute(attr):
                return self._get_attribute(attr)
            return Module.__getattr__(self, attr)

        def __setattr__(self, attr, value):
            if attr not in self._constants_set:
                if isinstance(value, Module) and _is_weak_type(type(value)):
                    # Compile weak script module
                    value = _make_strong(value)
                if attr == 'training':
                    if self._has_buffer('training'):
                        self.__dict__['training'] = value
                        self._get_buffer('training').fill_(int(value))
                        return
                if isinstance(value, Attribute):
                    the_type = torch.jit.annotations.ann_to_type(value.type)
                    try:
                        self._register_attribute(attr, the_type, value.value)
                    except RuntimeError:
                        raise RuntimeError("Could not register attribute '{}' of type '{}' for a value of type '{}'"
                                           .format(attr, value.type, type(value.value)))
                    return
                return super(ScriptModule, self).__setattr__(attr, value)

            if hasattr(self, attr):
                raise RuntimeError("attempting to re-assign constant '{}'".format(attr))

            def conv_module_to_const(module_value):
                if not isinstance(module_value, (ModuleList, Sequential)):
                    return module_value
                for i in range(len(module_value)):
                    module_value[i] = conv_module_to_const(module_value[i])
                if isinstance(module_value, Sequential):
                    return _ConstSequential(module_value)
                else:
                    return _ConstModuleList(module_value)

            if isinstance(value, (ModuleList, Sequential)):
                # special case for list of modules. Modules need to be registered with their
                # parent module. To do this, we create a ConstModuleList, which is itself a module, that
                # contains each of these modules as submodules. The ConstModuleList then
                # is set as an attribute of the parent module.
                super(ScriptModule, self).__setattr__(attr, conv_module_to_const(value))
            else:
                super(ScriptModule, self).__setattr__(attr, _get_valid_constant(attr, value))

        def __dir__(self):
            return sorted(Module.__dir__(self) + self._method_names())

        def define(self, lang):
            # We use frames_up=1 to get to the proper surrounding scope. The stack
            # will look like:
            # 0. createResolutionCallback
            # 1. define()
            # 2. surrounding scope.
            #
            # createResolutionCallback internally adds 1 to get us to our frame, then
            # we add 1 to get to the proper surrounding scope.
            rcb = _jit_internal.createResolutionCallback(frames_up=1)
            self._define(lang, rcb, True)

        def copy(self):
            m = ScriptModule()

            def module_lookup(names):
                curr = m
                for name in names:
                    if not hasattr(curr, name):
                        setattr(curr, name, ScriptModule())
                    curr = getattr(curr, name)
                return curr
            self._copy_into(module_lookup, {}, [])
            return m

        def __getstate__(self):
            raise pickle.PickleError(
                "ScriptModules cannot be saved using torch.save. " +
                "Mixed serialization of script and non-script modules is not supported. " +
                "For purely script modules use my_script_module.save(<filename>) instead.")

    class WeakScriptModuleProxy(ScriptModule):
        def __init__(self, original, stubs):
            # Guards behavior of __setattr__ and __getattr__ so ScriptModule
            # __init__ can run correctly
            self.__dict__['_initialized'] = False
            super(WeakScriptModuleProxy, self).__init__()

            self.__dict__["_original"] = weakref.ref(original)

            # Copy Parameters / Modules / Buffers
            for name in dir(original):
                item = getattr(original, name)
                if item is None and name in original._parameters:
                    # XXX: treat None value simply as module attributes instead of adding them to the parameter list
                    # TODO: need to handle this more generally when non-tensor attributes added to module
                    object.__setattr__(self, name, item)
                elif isinstance(item, Parameter) or (isinstance(item, Module) and item is not self):
                    ScriptModule.__setattr__(self, name, item)
            for name in original._buffers:
                if original._buffers[name] is None:
                    object.__setattr__(self, name, None)
                else:
                    self.register_buffer(name, original._buffers[name])

            # Copy constants
            self.__dict__["_constants_set"] = set(getattr(original, "__constants__", []))

            # Copy overloads
            self.__dict__["_overloads"] = dict(getattr(original, "__overloads__", {}))

            self.__dict__["_initialized"] = True
            _create_methods_from_stubs(self, stubs)

        def __getattr__(self, attr):
            # Try to get the attribute directly, if that fails, fall back to the
            # weak module itself
            try:
                return ScriptModule.__getattr__(self, attr)
            except AttributeError:
                if self.__dict__["_initialized"]:
                    return getattr(self.__dict__["_original"](), attr)
                else:
                    # Only fall back to original once __init__() is done
                    raise AttributeError("Weak module has no attribute '{}'"
                                         .format(attr))

        def __setattr__(self, attr, value):
            # Once constructed, no new properties can be set

            if not self.__dict__["_initialized"]:
                # If constructing, don't fall back to original module
                return ScriptModule.__setattr__(self, attr, value)

            if hasattr(self, attr):
                return ScriptModule.__setattr__(self, attr, value)
            else:
                raise AttributeError("Cannot set new attribute '{}' on "
                                     "weak script module once it has been "
                                     "created".format(attr))

else:
    class ScriptModule(torch.nn.Module):
        def __init__(self, optimize=True):
            super(ScriptModule, self).__init__()


def _get_weak_stubs(cls):
    """
    Calls script_method for each method on the type of the object passed in and
    returns the generated ScriptMethodStubs
    """
    stubs = []
    for name in dir(cls):
        func = get_function_from_type(cls, name)
        if func in _jit_internal.weak_script_methods:
            entry = _jit_internal.weak_script_methods[func]
            stub = script_method(entry["original_method"], entry["rcb"])
            stubs.append(stub)
    return stubs


def _make_strong(mod):
    """
    Converts a weak module into a subclass of ScriptModule
    """
    if mod in _jit_internal.weak_modules:
        return _jit_internal.weak_modules[mod]

    stubs = _jit_internal.weak_types.get(type(mod))["method_stubs"]

    if stubs is None:
        # Generate stubs and and store on weak_types in case this type is
        # used again
        stubs = _get_weak_stubs(type(mod))
        _jit_internal.weak_types[type(mod)]["method_stubs"] = stubs

    # Create proxy with stubs
    proxy = WeakScriptModuleProxy(mod, stubs)

    _jit_internal.weak_modules[mod] = proxy

    return proxy


def _get_methods(cls):
    import inspect
    # In Python 3 unbound methods are functions, but in Python 2 they are methods
    return inspect.getmembers(cls, predicate=lambda x: inspect.isfunction(x) or inspect.ismethod(x))


_compiled_methods_whitelist = {
    'forward', 'register_buffer', 'register_parameter', 'add_module',
    '_apply', 'apply', 'cuda', 'cpu', 'to', 'type', 'float', 'double', 'half',
    'state_dict', 'load_state_dict', '_load_from_state_dict',
    '_named_members', 'parameters', 'named_parameters',
    'buffers', 'named_buffers', 'children', 'named_children', 'modules',
    'named_modules', 'zero_grad', 'share_memory', '_get_name', 'extra_repr',
    '_slow_forward', '_tracing_name', 'eval', 'train',
}


def _make_fail(name):
    def fail(self, *args, **kwargs):
        raise RuntimeError(name + " is not supported on ScriptModules")
    return fail


for name, method in _get_methods(torch.nn.Module):
    if name.startswith('__'):
        continue
    if name not in ScriptModule.__dict__ and name not in _compiled_methods_whitelist:
        setattr(ScriptModule, method.__name__, _make_fail(name))


class TracedModule(ScriptModule):
    __frozen = False

    def __init__(self, orig, id_set=None, optimize=True):
        # XXX: orig can be a nn.Module or a function!
        super(TracedModule, self).__init__(optimize=optimize)
        if id_set is None:
            id_set = set()

        if not isinstance(orig, torch.nn.Module):
            self._name = orig.__name__
            orig = torch.nn.Module()
        else:
            self._name = 'TracedModule[' + type(orig).__name__ + ']'

        def check_unique(param):
            if param in id_set:
                raise ValueError("TracedModules don't support parameter sharing between modules")
            id_set.add(param)

        self.training = orig.training

        for name, param in orig._parameters.items():
            if param is not None:
                self._parameters[name] = param
                check_unique(param)
        for name, buf in orig._buffers.items():
            if buf is not None:
                self._buffers[name] = buf
                check_unique(buf)

        if orig._backward_hooks or orig._forward_hooks or orig._forward_pre_hooks:
            raise ValueError("Modules that have hooks assigned can't be compiled")

        for name, submodule in orig._modules.items():
            if isinstance(submodule, ScriptModule) and not isinstance(submodule, TracedModule):
                self._modules[name] = submodule.copy()
            else:
                self._modules[name] = TracedModule(submodule, id_set, optimize=optimize)

        self._freeze()

    def forward(self, *args, **kwargs):
        raise RuntimeError('Trace submodules cannot be called.')

    def _freeze(self):
        self.__frozen = True

    def _get_name(self):
        return self._name

    def __setattr__(self, attr, value):
        if not self.__frozen or hasattr(self, attr):
            return super(TracedModule, self).__setattr__(attr, value)
        raise RuntimeError("Cannot set new properties on a traced module.")


class TopLevelTracedModule(TracedModule):
    def forward(self, *args, **kwargs):
        return self._get_method('forward')(*args, **kwargs)


class _ConstModuleList(ScriptModule):
    def __init__(self, modules):
        super(_ConstModuleList, self).__init__()
        for i, module in enumerate(modules):
            if _is_weak_type(type(module)):
                module = _make_strong(module)
            self.add_module(str(i), module)

    def __getitem__(self, idx):
        if isinstance(idx, slice):
            return _ConstModuleList(list(self._modules.values())[idx])
        else:
            if not (-len(self) <= idx < len(self)):
                raise IndexError('index {} is out of range'.format(idx))
            if idx < 0:
                idx += len(self)
            return self._modules[str(idx)]

    def __len__(self):
        return len(self._modules)

    def __iter__(self):
        return iter(self._modules.values())

    def __dir__(self):
        keys = super(_ConstModuleList, self).__dir__()
        keys = [key for key in keys if not key.isdigit()]
        return keys


class _ConstSequential(_ConstModuleList):
    __constants__ = ['mods']

    def __init__(self, mods):
        super(_ConstSequential, self).__init__(mods._modules.values())

        # we define the forward method via self.define rather than
        # making it a direct class member (with a @script) annotation
        # because, in optimized runtime environments where only .pyc files
        # are shipped, we cant retrieve the source code.
        # TODO: find a workaround for this and remove this hack
        self.define("""
        def forward(self, input):
            for m in self:
                input = m(input)
            return input
        """)


_builtin_table = None

_modules_containing_builtins = (torch, torch._C._nn)


def _unwrap_optional(x):
    assert x is not None, "Unwrapping null optional"
    return x


# lazily built to ensure the correct initialization order
def _get_builtin_table():
    global _builtin_table
    if _builtin_table is not None:
        return _builtin_table
    _builtin_table = {}

    def register_all(mod):
        for name in dir(mod):
            v = getattr(mod, name)
            if callable(v):
                _builtin_table[id(v)] = "aten::" + name
    for mod in _modules_containing_builtins:
        register_all(mod)

    _builtin_table[id(warnings.warn)] = "aten::warn"
    _builtin_table[id(_single)] = "aten::_single"
    _builtin_table[id(_pair)] = "aten::_pair"
    _builtin_table[id(_triple)] = "aten::_triple"
    _builtin_table[id(_quadruple)] = "aten::_quadruple"
    _builtin_table[id(_list_with_default)] = "aten::list_with_default"
    _builtin_table[id(_unwrap_optional)] = "aten::_unwrap_optional"
    _builtin_table[id(cudnn.is_acceptable)] = "aten::cudnn_is_acceptable"
    _builtin_table[id(torch._C._infer_size)] = "aten::_infer_size"
    _builtin_table[id(torch.nn.functional._no_grad_embedding_renorm_)] = "aten::_no_grad_embedding_renorm_"

    _builtin_table[id(math.floor)] = "aten::floor"
    _builtin_table[id(torch.nn.functional.interpolate)] = "aten::__interpolate"
    _builtin_table[id(torch.nn.functional.upsample_nearest)] = "aten::__upsample_nearest"
    _builtin_table[id(torch.nn.functional.upsample)] = "aten::__upsample"
    _builtin_table[id(torch.nn.functional.upsample_bilinear)] = "aten::__upsample_bilinear"
    _builtin_table[id(torch.nn.functional.assert_int_or_pair)] = "aten::_assert_int_or_pair"
    _builtin_table[id(torch.nn.utils.rnn.get_packed_sequence)] = "aten::_pack_sequence"

    return _builtin_table


def _register_builtin(fn, op):
    _get_builtin_table()[id(fn)] = op


def _find_builtin(fn):
    return _get_builtin_table().get(id(fn))


_register_builtin(len, 'aten::len')
_register_builtin(_wait, 'aten::wait')

_script_classes = {}


def _add_script_class(cls, name):
    global _script_classes
    _script_classes[name] = cls


def _get_script_class(name):
    global _script_classes
    if name not in _script_classes:
        raise RuntimeError("Unknown reference to ScriptClass '{}'. "
                           "Did you forget to import it?".format(name))
    return _script_classes[name]

# torch.jit.Error
Error = torch._C.JITException


class _disable_tracing(object):
    def __enter__(self):
        self.state = torch._C._get_tracing_state()
        torch._C._set_tracing_state(None)

    def __exit__(self, *args):
        torch._C._set_tracing_state(self.state)
        self.state = None


# for use in python if using annotate
def annotate(the_type, the_value):
    # noop in python
    return the_value


Attribute = collections.namedtuple('Attribute', ['value', 'type'])


if not torch._C._jit_init():
    raise RuntimeError("JIT initialization failed")<|MERGE_RESOLUTION|>--- conflicted
+++ resolved
@@ -8,12 +8,8 @@
 import torch._jit_internal as _jit_internal
 from torch._six import with_metaclass, get_function_from_type, \
     string_classes
-<<<<<<< HEAD
 from torch._jit_internal import ignore  # noqa: F401
-=======
-from torch._jit_internal import ignore
-from torch.jit._pickle import Unpickler
->>>>>>> 24db1667
+from torch.jit._pickle import Unpickler  # noqa: F401
 from ..nn.modules.utils import _single, _pair, _triple, _quadruple, \
     _list_with_default
 import torch.testing
