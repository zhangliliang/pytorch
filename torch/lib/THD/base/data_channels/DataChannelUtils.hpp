--- conflicted
+++ resolved
@@ -17,13 +17,8 @@
     const at::Tensor& tensor1,
     const at::Tensor& tensor2,
     std::string prefix = std::string()) {
-<<<<<<< HEAD
-  bool equal = tensor1.dtype().itemsize() ==
-          tensor2.dtype().itemsize() &&
-=======
   bool equal = tensor1.element_size() ==
           tensor2.element_size() &&
->>>>>>> ea57916d
       tensor1.numel() == tensor2.numel() && tensor1.type() == tensor2.type();
 
   if (!prefix.empty())
