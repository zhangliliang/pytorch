#pragma once

#include <ATen/ATen.h>
#include <c10/util/SmallVector.h>
#include <ATen/core/Range.h>
#include <ATen/detail/ScalarTypeConversions.h>
#include <bitset>
#include <c10/util/Optional.h>

// TensorIterator is a helper class for element-wise operations, such as
// arithmetic, comparisions, and trigonometric functions. It handles
// broadcasting and type conversions of operands.
//
// This is inspired by NumPy's Array Iterator API (NpyIter).
//
// The files Loops.h and Loops.cuh provide functions to build kernels that
// use TensorIterator.
//
// Example:
//
//   auto iter = TensorIterator::Builder()
//      .add_output(output)
//      .add_input(input)
//      .build()
//
// [MyKernel.cpp / MyKernel.cu]
//   binary_kernel(iter, [](float a, float b) {
//     return a + b;
//   });
//
//   gpu_binary_kernel(iter, []GPU_LAMBDA(float a, float b) -> float {
//     return a + b;
//   });
//
// Note [Result type computation]
// ~~~~~~~~~~~~~~~~~~~~~~~~~~~~~~
// TensorIterator handles limited mixed-type operations. The result type is
// computed using promoteTypes on the scalar types of the operands with the
// following precedence:
//
// 1) Tensors with dim 1 or higher
// 2) Tensors with dim 0 that aren't wrapped numbers (e.g. `tensor(5)`)
// 3) Tensors with dim 0 that are wrapped numbers (e.g. `5`)
//
// So if there are any tensors of dim 1 or higher, then 0-dim tensors do not
// affect the result type. This behavior was chosen to preserve backwards
// compatibility and is *likely to change* in the near future.
// (See https://github.com/pytorch/pytorch/issues/9515)
//
// Note that TensorIterator currently supports type conversions on 0-dim
// tensors. Other type conversions will raise an exception.

namespace at {

struct DimCounter {
  DimCounter(IntArrayRef shape, Range range);

  void increment(const std::array<int64_t, 2>& step);
  bool is_done() const;
  std::array<int64_t, 2> max_2d_step() const;

  IntArrayRef shape;
  Range range;
  DimVector values;
  int64_t offset;
};
struct CAFFE2_API OperandInfo {
  OperandInfo() {}
<<<<<<< HEAD
  OperandInfo(const Tensor& t, const Backend backend=Backend::Undefined, const ScalarType dtype=ScalarType::Undefined)
    : tensor(t), backend(backend), dtype(dtype) {
      if (t.defined() && (backend == Backend::Undefined || dtype == ScalarType::Undefined)) {
        this->backend = t.type().backend();
        this->dtype = t.scalar_type();
=======
  OperandInfo(const Tensor& t, const Type* type=nullptr)
    : tensor(t), type(const_cast<Type*>(type)) {
      if (t.defined() && !type) {
        this->type = &t.dispatch_type();
>>>>>>> 30f44014
      }
  }

  /// Stride after broadcasting. The stride is in bytes, not number of elements.
  DimVector stride_bytes;

  /// The original tensor operand. Note that the strides, data pointer, and
  /// other attributes may differ due to dimension reordering and
  /// coalescing.
  Tensor tensor;

  /// The desired type for the operand. For inputs, this specifies that the
  /// input should be converted to this type if necessary. For outputs, this
  /// specifies which type to allocate. Note that there is very limited support
  /// for type conversions currently: they are only allowed for zero-dim tensors.
  Backend backend = Backend::Undefined;
  ScalarType dtype = ScalarType::Undefined;

  bool is_type_defined() {
    return dtype != ScalarType::Undefined && backend != Backend::Undefined;
  }

  bool is_type_equal(Backend b, ScalarType s) {
    return dtype == s && backend == b;
  }

  void set_type(Backend b, ScalarType s) {
    dtype = s;
    backend = b;
  }

  /// The data pointer. This may be different from tensor.data_ptr() if the
  /// iterator is split.
  void* data = nullptr;

  bool is_output = false;

  bool is_read_write = false;
};

struct SplitUntil32Bit;

struct CAFFE2_API TensorIterator {
  struct Builder;
  friend struct Builder;

  using DimMask = std::bitset<64>;
  using PtrVector = SmallVector<char*, 4>;

  TensorIterator() {}

  // The inner-loop function operates on the fastest moving dimension. It
  // implements element-wise operations in terms of 1-d strided tensors.
  //
  // Arguments:
  //  ntensors: number of operands
  //  data: data pointers for each operand (length `ntensors`)
  //  strides: stride for each operand (length `ntensors`)
  //  size: size of inner loop
  //
  // The `size` often matches shape[0], but may be smaller due to
  // parallelization of the inner loop.
  using loop_t = std::function<void(int ntensors, char** data, const int64_t* strides, int64_t size)>;
  using loop2d_t = std::function<void(int ntensors, char** data, const int64_t* strides, int64_t size0, int64_t size1)>;

  using loop_subiter_t = std::function<void(TensorIterator& subiter)>;

  void foreach_reduced_elt(const loop_subiter_t& loop, bool parallelize=true);

  static std::unique_ptr<TensorIterator> binary_op(Tensor& out, const Tensor& a, const Tensor& b);
  static std::unique_ptr<TensorIterator> unary_op(Tensor& out, const Tensor& a);
  static std::unique_ptr<TensorIterator> reduce_op(Tensor& out, const Tensor& a);

  int ndim() const { return shape_.size(); }
  IntArrayRef shape() const { return shape_; }
  int64_t numel() const;
  int ntensors() const { return operands_.size(); }

  /// number of elements in the output operand. this is the same as numel() for
  /// operations that are not reductions.
  int64_t num_output_elements() const;

  /// number of reduced dimensions in a reduction operation
  int num_reduce_dims() const;

  /// 1-dimensional iteration and no buffering or type conversion
  bool is_trivial_1d() const;
  bool is_dim_reduced(int dim) const;

  /// Accessors for each operand
  IntArrayRef strides(int arg) const { return operands_[arg].stride_bytes; }
  void* data_ptr(int arg) const;
<<<<<<< HEAD
  ScalarType dtype(int arg=0) const { return operands_[arg].dtype; }
  DeviceType device_type(int arg=0) const { return backendToDeviceType(operands_[arg].backend); }
  int64_t element_size(int arg) const { return elementSize(dtype(arg)); }
=======
  const Type& type(int arg=0) const {
    AT_ASSERT(operands_[arg].type);
    return *operands_[arg].type;
  }
  ScalarType dtype(int arg=0) const { return type(arg).scalarType(); }
  DeviceType device_type(int arg=0) const { return type(arg).device_type(); }
  int64_t element_size(int arg) const { return type(arg).typeMeta().itemsize(); }
>>>>>>> 30f44014
  bool is_scalar(int arg) const;
  bool is_cpu_scalar(int arg) const;

  const Tensor& tensor(int arg) const { return operands_[arg].tensor; }
  Tensor& tensor(int arg) { return operands_[arg].tensor; }

  Tensor output(int arg=0) const {
    AT_ASSERT(arg < num_outputs_);
    return operands_[arg].tensor;
  }

  /// Removes an operand from this iterator
  void remove_operand(int arg);
  /// Removes a dimension from this iterator
  void remove_dimension(int dim);
  /// Shrinks an iterated dimension
  void narrow(int dim, int64_t start, int64_t size);
  /// Narrows every dim after and including `start_dim` to size one.
  void select_all_keeping_dim(int start_dim, IntArrayRef starts);
  /// Replaces the data pointer and strides for the operand at index `arg`
  void replace_operand(int arg, void* data, IntArrayRef stride);

  /// Splits this TensorIterator into two iterators. Together they iterate over
  /// the entire operation. Used by `with_32bit_indexing()`.
  std::unique_ptr<TensorIterator> split(int dim);

  /// Returns the dimension with the largest extent: (size[dim]-1) * stride[dim]
  int get_dim_to_split() const;

  template <typename T>
  T scalar_value(int arg) {
    auto& op = operands_[arg];
    return at::detail::load<T>(op.data, op.tensor.scalar_type());
  }

  void for_each(const loop_t& loop);
  void for_each(const loop2d_t& loop);

  void parallel_reduce(const loop2d_t& loop);

  void serial_for_each(const loop_t& loop, Range range) const;
  void serial_for_each(const loop2d_t& loop, Range range) const;

  /// Create a strides array for a Tensor with shape of this iterator. The
  /// parameter `element_size` specifies the size of Tensor's data type in
  /// bytes (e.g. `4` for `float`)
  DimVector compatible_stride(int element_size) const;

  /// Inverts the re-ordering done by reorder_dimensions. This can only be
  /// called *before* coalesce_dimensions() is called.
  DimVector invert_perm(IntArrayRef input) const;

  /// Helper functions for CPU iteration
  DimVector get_dim_strides(int dim) const;
  DimVector get_strides() const;
  DimVector get_inner_strides() const { return get_dim_strides(0); }
  PtrVector get_data_ptrs(ArrayRef<char*> base, IntArrayRef counter) const;
  PtrVector get_base_ptrs() const;

  /// true if the stride computation can use 32-bit arithmetic. Used by GPU kernels
  bool can_use_32bit_indexing() const;

  /// An "iteratable" object that recursively splits this iterator into sub-iterators
  /// that can use 32-bit indexing.
  SplitUntil32Bit with_32bit_indexing() const;

  /// If the kernel should accumulate into the output. Only relevant for CUDA
  /// reductions.
  bool should_accumulate() const { return accumulate_; }

  /// Whether this iterator produces the actual output,
  /// as opposed to something that will be accumulated further. Only relevant for
  /// CUDA reductions.
  bool is_final_output() const { return final_output_; }

protected:
  void mark_outputs();
  void compute_shape();
  void compute_strides();
  void reorder_dimensions();
  void permute_dimensions(IntArrayRef perm);
  void compute_types();
  std::pair<Backend, ScalarType> compute_common_type();
  void allocate_outputs();
  void coalesce_dimensions();

protected:
  DimVector shape_;
  DimVector perm_;
  SmallVector<OperandInfo, 4> operands_;
  int num_outputs_ = 0;
  bool has_coalesced_dimensions_ = false;
  bool accumulate_ = false;
  bool resize_outputs_ = true;
  bool is_reduction_ = false;
  bool compute_common_dtype_ = true;
  bool allow_cpu_scalars_ = false;
  bool promote_gpu_output_dtypes_ = false;
  bool final_output_ = true;
};

struct TensorIterator::Builder {
  friend struct TensorIterator;

  Builder() : iter_(new TensorIterator()) {};

  void add_output(const Tensor& output, const Backend backend=Backend::Undefined, const ScalarType dtype=ScalarType::Undefined) {
    iter_->operands_.emplace_back(output, backend, dtype);
    iter_->num_outputs_++;
  }

  void add_input(const Tensor& input, const Backend backend=Backend::Undefined, const ScalarType dtype=ScalarType::Undefined) {
    iter_->operands_.emplace_back(input, backend, dtype);
  }

  void dont_compute_common_dtype() {
    iter_->compute_common_dtype_ = false;
  }

  void dont_resize_outputs() {
    iter_->resize_outputs_ = false;
  }

  std::unique_ptr<TensorIterator> build();

protected:
  std::unique_ptr<TensorIterator> iter_;
};

/// A container-like struct that acts as if it contains splits of a
/// TensorIterator that can use 32-bit indexing. Taken together the splits cover
/// the original TensorIterator.
struct CAFFE2_API SplitUntil32Bit {
  struct CAFFE2_API iterator {
    iterator() {};
    iterator(const TensorIterator& iter);
    iterator(iterator&&) = default;

    TensorIterator& operator*() const;
    iterator& operator++();
    bool operator==(const iterator& other) const {
      // two iterators are equal if they are the same object or they're both empty
      return this == &other || (vec.empty() && other.vec.empty());
    }
    // needed for C++11 range-based for loop
    bool operator!=(const iterator& other) const { return !(*this == other); }

    /// stack of TensorIterators to be split
    std::vector<std::unique_ptr<TensorIterator>> vec;
  };

  SplitUntil32Bit(const TensorIterator& iter) : iter(iter) {}

  iterator begin() const;
  iterator end() const;

private:
  const TensorIterator& iter;
};

}  // namespace at<|MERGE_RESOLUTION|>--- conflicted
+++ resolved
@@ -66,18 +66,11 @@
 };
 struct CAFFE2_API OperandInfo {
   OperandInfo() {}
-<<<<<<< HEAD
-  OperandInfo(const Tensor& t, const Backend backend=Backend::Undefined, const ScalarType dtype=ScalarType::Undefined)
+  explicit OperandInfo(const Tensor& t, const Backend backend=Backend::Undefined, const ScalarType dtype=ScalarType::Undefined)
     : tensor(t), backend(backend), dtype(dtype) {
       if (t.defined() && (backend == Backend::Undefined || dtype == ScalarType::Undefined)) {
         this->backend = t.type().backend();
         this->dtype = t.scalar_type();
-=======
-  OperandInfo(const Tensor& t, const Type* type=nullptr)
-    : tensor(t), type(const_cast<Type*>(type)) {
-      if (t.defined() && !type) {
-        this->type = &t.dispatch_type();
->>>>>>> 30f44014
       }
   }
 
@@ -107,6 +100,10 @@
   void set_type(Backend b, ScalarType s) {
     dtype = s;
     backend = b;
+  }
+
+  TensorOptions options() {
+    return TensorOptions(backendToDeviceType(backend)).dtype(dtype);
   }
 
   /// The data pointer. This may be different from tensor.data_ptr() if the
@@ -170,19 +167,9 @@
   /// Accessors for each operand
   IntArrayRef strides(int arg) const { return operands_[arg].stride_bytes; }
   void* data_ptr(int arg) const;
-<<<<<<< HEAD
   ScalarType dtype(int arg=0) const { return operands_[arg].dtype; }
   DeviceType device_type(int arg=0) const { return backendToDeviceType(operands_[arg].backend); }
   int64_t element_size(int arg) const { return elementSize(dtype(arg)); }
-=======
-  const Type& type(int arg=0) const {
-    AT_ASSERT(operands_[arg].type);
-    return *operands_[arg].type;
-  }
-  ScalarType dtype(int arg=0) const { return type(arg).scalarType(); }
-  DeviceType device_type(int arg=0) const { return type(arg).device_type(); }
-  int64_t element_size(int arg) const { return type(arg).typeMeta().itemsize(); }
->>>>>>> 30f44014
   bool is_scalar(int arg) const;
   bool is_cpu_scalar(int arg) const;
 
