--- conflicted
+++ resolved
@@ -44,11 +44,7 @@
       /*resizable=*/true);
   // TODO: get TensorTypeId from quantizer
   auto tensor = detail::make_tensor<QTensorImpl>(
-<<<<<<< HEAD
-      storage_impl, at::QuantizedCPUTensorId(), is_variable, quantizer);
-=======
-      storage_impl, at::CPUTensorId(), quantizer);
->>>>>>> c7b5a8a8
+      storage_impl, at::QuantizedCPUTensorId(), quantizer);
   get_qtensorimpl(tensor)->set_sizes_contiguous(sizes);
   return tensor;
 }
